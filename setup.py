--- conflicted
+++ resolved
@@ -21,16 +21,9 @@
     classifiers=['Programming Language :: Python :: 2'],
     test_suite='tests',
     install_requires=[
-<<<<<<< HEAD
-      'peppercornenumerator==0.6',
-      'numpy'],
-    dependency_links=['http://github.com/DNA-and-Natural-Algorithms-Group/peppercornenumerator/tarball/master#egg=peppercornenumerator-0.6'],
-    packages=find_packages(),
-    scripts=['scripts/KinDA']
-=======
       'peppercornenumerator==0.6.1',
       'numpy'],
     dependency_links=['https://github.com/DNA-and-Natural-Algorithms-Group/peppercornenumerator/archive/v0.6.1.tar.gz#egg=peppercornenumerator-0.6.1'],
-    packages=find_packages()
->>>>>>> 090ea1c1
+    packages=find_packages(),
+    scripts=['scripts/KinDA']
 )
