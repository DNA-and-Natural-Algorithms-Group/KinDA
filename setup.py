--- conflicted
+++ resolved
@@ -21,12 +21,8 @@
     classifiers=['Programming Language :: Python :: 2'],
     test_suite='tests',
     install_requires=[
-<<<<<<< HEAD
       'matplotlib>=2.0,<3.0',
-      'peppercornenumerator==0.6.1',
-=======
       'peppercornenumerator==0.6.2',
->>>>>>> 1e55d768
       'numpy'],
     dependency_links=['https://github.com/DNA-and-Natural-Algorithms-Group/peppercornenumerator/archive/v0.6.2.tar.gz#egg=peppercornenumerator-0.6.2'],
     packages=find_packages(),
