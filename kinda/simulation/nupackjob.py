# nupackjob.py
# Created by Joseph Berleant, 9/21/2014
#
# Implements a class for handling interactions with Nupack to obtain statistics about resting sets.


## IMPORTS

import sys
import math
import numpy as np

import multiprocessing, signal

from ..objects import utils, Complex
from .. import nupack, options
from sim_utils import print_progress_table


# NUPACK interface
def sample_global((self, num_samples)):
  """ Global function for calling NUPACK, used for multiprocessing  """

  # Set up arguments/options for Nupack call
  strands = next(iter(self.restingset.complexes)).strands
  strand_seqs = [strand.sequence for strand in strands]

  # Call Nupack
  structs = nupack.sample(strand_seqs, num_samples, **self._nupack_params)

  # Convert each Nupack sampled structure (a dot-paren string) into a
  # DNAObjects Complex object and process.
  sampled = [Complex(strands = strands, structure = s) for s in structs]

  return sampled

class NupackSampleJob(object):
  """Calculate complex probabilities within resting sets using NUPACK.

  Args:
    restingset (dna.RestingSet()): A set of complexes with the same strand order.
    similarity_threshold: Overwrites the nupack_similarity_threshold paramter.
        One can update the similarity threshold at any time using
        set_similarity_threshold().
    multiprocessing (bool, optional): Distribute computation to all available
        cores. Defaults to True.
    nupack_params (dict): A dictionary with parameter for NUPACK.

  Use sample() to request a certain number of secondary structures from the
  Boltzmann distribution (using Nupack). Use get_complex_prob() to request the
  probability estimate for a particular complex. To update results for a new
  similarity threshold use set_similarity_threshold().
  """

  verbose = 1

  def __init__(self, restingset, similarity_threshold = None, 
               multiprocessing = True, nupack_params = {}):

    # Store options
    self._multiprocessing = multiprocessing

    # Store nupack params
    self._nupack_params = dict(nupack_params)

    # Store resting set and relevant complex information
    self._restingset = restingset
    self._complex_tags = {tag: idx for idx, tag in enumerate([c.name for c in restingset.complexes] + [None])}
    self._complex_counts = [0] * len(self._complex_tags)
    
    # Data structure for storing raw sampling data
    self._data = {tag: np.array([]) for tag in self._complex_tags if tag is not None}

    self.total_sims = 0

    # Set similarity threshold, using default value in options.py if none specified
    if similarity_threshold is None:  
      similarity_threshold = options.kinda_params['nupack_similarity_threshold']
    self.set_similarity_threshold(similarity_threshold)

  @property
  def restingset(self):
    return self._restingset

  @property
  def complex_names(self):
    return sorted([c.name for c in self.restingset.complexes], key = lambda k: self._complex_tags[k])

  @property
  def complex_counts(self):
    return self._complex_counts[:]

  def get_complex_index(self, complex_name):
    """Returns the unique index associated with this complex name. """
    assert complex_name in self._complex_tags, "Complex tag {0} not found in resting set {1}".format(complex_name, self.restingset)
    return self._complex_tags[complex_name]
        
  def get_complex_prob(self, complex_name = None):
    """ Returns the conformation probability associated with the given complex_name.
    complex_name should match the name field of one of the complexes in the original resting set used
    to instantiate this NupackSampleJob.
    The Bayesian estimator (n+1)/(N+2) is used to estimate this probability, in order to prevent
    improbable estimates when n=0,N.
    """
    N = self.total_sims
    Nc = self.get_complex_count(complex_name)
    return (Nc + 1.0)/(N + 2)

  def get_complex_prob_error(self, complex_name = None):
    """ Returns the standard error on the conformation probability associated with the given complex_name.
    complex_name should match the name field of one of the complex in the resting set used to
    construct this NupackSampleJob.
    The Bayesian estimator for the standard error is used
      SE = (n+1)*(N-n+1)/((N+3)*(N+2)*(N+2))
    to avoid artifacts when n=0,N.
    """
<<<<<<< HEAD
    index = self.get_complex_index(complex_name)
    Nc = self._complex_counts[index]
    N = self.total_sims
    return math.sqrt((Nc+1.0)*(N-Nc+1)/((N+3)*(N+2)*(N+2)))
=======
    Nc = self.get_complex_count(complex_name)
    N = self.total_sims;
    return math.sqrt((Nc+1.0)*(N-Nc+1)/((N+3)*(N+2)*(N+2)));
>>>>>>> 89ac17c8

  def get_complex_prob_data(self, complex_name = None):
    """ Returns raw sampling data for the given complex_name.
    Data is returned as a list consisting of float values, where each float value is 1 minus the
    maximum fractional defect for any domain in that sampled secondary structure. """
    return self._data[complex_name]

  def set_complex_prob_data(self, complex_name, data):
    """ Set the raw sampling data for the given complex_name.
    Should be used only when importing an old KinDA session to restore state. """
    self._data[complex_name] = np.array(data)

  def get_num_sims(self):
    """ Returns the total number of sampled secondary structures. """
    return self.total_sims
  def get_complex_count(self, complex_name = None):
    return self._complex_counts[self.get_complex_index(complex_name)]

  def set_similarity_threshold(self, similarity_threshold):
    """ Modifies the similarity threshold used to classify each sampled secondary structure as one of
    the expected complex conformations. The complex probability estimates are recomputed based
    on the new similarity threshold, so that future calls to get_complex_prob() will give
    correct statistics based on previously sampled secondary structures. """

    ## Change internal similarity threshold
    self.similarity_threshold = similarity_threshold

    ## Recalculate complex counts for new similarity threshold
    self.update_complex_counts()

  def sample(self, num_samples, status_func = lambda x: None):
    """ Calls sample_multiprocessing or sample_singleprocessing depending on the value of
    self._multiprocessing """

    if self._multiprocessing:
      self.sample_multiprocessing(num_samples, status_func = status_func)
    else:
      self.sample_singleprocessing(num_samples, status_func = status_func)

  def sample_multiprocessing(self, num_samples, 
      status_func = lambda x: None):
    """ Runs sample() in multiple processes. """

    # Temporarily remove SIGINT event handler from current process
    sigint_handler = signal.signal(signal.SIGINT, signal.SIG_IGN)

    # Create Pool instance and worker processes
    k = multiprocessing.cpu_count()
    p = multiprocessing.Pool(processes = k)

    # Restore original SIGINT event handler (if possible)
    if sigint_handler is None: sigint_handler = signal.SIG_DFL
    signal.signal(signal.SIGINT, sigint_handler)

    # Setup args for each process
    samples_per_worker = int(num_samples / k)
    args = [(self, samples_per_worker+1)] * (num_samples % k)
    args += [(self, samples_per_worker)] * (k - (num_samples % k))

    it = p.imap_unordered(sample_global, args)
    p.close()

    try:
      sims_completed = 0
      for cplx in it:
        self.add_sampled_complexes(cplx)
        sims_completed += len(cplx)
        status_func(sims_completed)
    except KeyboardInterrupt:
      print "SIGINT: Ending NUPACK sampling prematurely..."
      p.terminate()
      p.join()
      raise KeyboardInterrupt
    return

  def sample_singleprocessing(self, num_samples, status_func = lambda x: None):
    """ Queries Nupack for num_samples secondary structures, sampled from the Boltzmann distribution
    of secondary structures for this resting set. The sampled secondary structures are automatically
    processed to compute new estimates for each conformation probability.
    The nupack_params dict that was given to this job during initialization is passed along to the
    Nupack Python interface.
    """
    results = sample_global((self, num_samples))
    self.add_sampled_complexes(results)

    status_func(len(results))

  def add_sampled_complexes(self, sampled):
    """ Processes a list of sampled Complex objects, computing the similarity to each of the
    resting set conformations and updating the estimates for each conformation probability. """

    ## For each complex in the resting set, add the number of sampled secondary structures
    ## that satisfy the similarity threshold to the running complex count.
    spurious_similarities = np.full(len(sampled), True)
    for c in self.restingset.complexes:
      similarities = np.array([1-utils.max_domain_defect(s, c.structure) for s in sampled])
      num_similar = np.sum(similarities >= self.similarity_threshold)
      self._complex_counts[self.get_complex_index(c.name)] += num_similar

      self._data[c.name] = np.concatenate((self._data[c.name], similarities))
      spurious_similarities *= similarities < self.similarity_threshold

    ## Update complex count for the spurious complex
    ## A conformation is considered spurious if it does not satisfy the similarity threshold
    ## for any of the predicted conformations in the resting set.
    spurious_idx = self.get_complex_index(None)
    self._complex_counts[spurious_idx] += np.sum(spurious_similarities)
        
    ## Update running count of number of samples
    self.total_sims += len(sampled)

  def update_complex_counts(self):
    ## Recalculate complex counts
    self._complex_counts = [0] * len(self._complex_tags)
    spurious_similarities = np.full(self.total_sims, True)
    for c in self.restingset.complexes:
      similarities = self._data[c.name]
      num_similar = np.sum(similarities >= self.similarity_threshold)
      self._complex_counts[self.get_complex_index(c.name)] = num_similar
      spurious_similarities *= similarities < self.similarity_threshold

    ## Update complex counts
    spurious_idx = self.get_complex_index(None)
    self._complex_counts[spurious_idx] = np.sum(spurious_similarities)
      
  def reduce_error_to(self, rel_goal, max_sims, complex_name = None, 
      init_batch_size = 50, 
      min_batch_size = 50, 
      max_batch_size = 1000,
      verbose = 0):
    """ Continue querying Nupack for secondary structures sampled from the Boltzmann distribution
    until the standard error of the estimated probability for the given complex_name
    is at most rel_goal*complex_prob, or max_sims conformations have been sampled.
    If no complex_name is given, the halting condition is based on the error
    for the spurious conformation probability.

    num_trials = is the batch size. This value is always between min and max
      batch size, it starts with initial batch size and then gets calculated.
      This number gets devided by the number of cores. 

    num_sims = The number of finished simulations.
    max_sims = The maximum number of simulations.
    exp_add_sims = An estimate of how many simulations are still needed to reach the error goal.
      # Initially None, 

    """
    def status_func(batch_sims_done):
      prob = self.get_complex_prob(complex_name)
      error = self.get_complex_prob_error(complex_name)
      goal = rel_goal * prob
<<<<<<< HEAD

      if exp_add_sims is None:
        assert num_sims + batch_sims_done == self.total_sims
        update_func([complex_name, prob, error, goal, "  |", 
          "{:d}/{:d}".format(batch_sims_done,num_trials), 
          "{:d}/--".format(num_sims + batch_sims_done), 
          "--"])
      else:
        tot_sims = self.total_sims
        update_func([complex_name, prob, error, goal, "  |", 
            "{:d}/{:d}".format(batch_sims_done, num_trials), 
            "{:d}/{:d}".format(tot_sims, exp_add_sims-batch_sims_done), 
            "{:3d}%".format(100*(tot_sims+batch_sims_done)/
              (tot_sims+exp_add_sims-batch_sims_done))]) 
=======
      total_sims = self.total_sims
      total_success = self.get_complex_count(complex_name)
      total_failure = total_sims - total_success
      if exp_add_sims is None:
        update_func([complex_name, prob, error, goal, (batch_sims_done,num_trials), (total_sims,"--",total_success,total_failure), "--"])
      else:
        update_func([complex_name, prob, error, goal, (batch_sims_done,num_trials), (total_sims,total_sims+exp_add_sims-batch_sims_done, total_success, total_failure), 100*total_sims/(total_sims+exp_add_sims-batch_sims_done)]) 
>>>>>>> 89ac17c8
      
    # Get initial values
    num_sims = 0
    prob = self.get_complex_prob(complex_name)
    error = self.get_complex_prob_error(complex_name)
    goal = rel_goal * prob

    if verbose:
      if verbose > 1:
        if self._multiprocessing:
          print '#    [MULTIPROCESSING ON] (over %d cores)'%multiprocessing.cpu_count()
        else:
          print '#    [MULTIPROCESSING OFF]'

<<<<<<< HEAD
      # Prepare progress table
      update_func = print_progress_table(
          ["complex", "prob", "error", "err goal", "  |", "batch sims", "done/needed", "progress"],
          [11, 10, 10, 10, 6, 17, 17, 10], skip_header = True if verbose == 1 else False)
      update_func([complex_name, prob, error, goal, "  |", "--/--", "--/--", "--"])
=======
    if self._multiprocessing:
      print '[MULTIPROCESSING ON] (over %d cores)'%multiprocessing.cpu_count()
    else:
      print '[MULTIPROCESSING OFF]'

    # Prepare progress table
    update_func = print_progress_table(
        ["complex", "prob", "error", "err goal", "batch sims", "total sims (S,F)", "progress"],
        col_widths = [11, 10, 10, 10, 17, 35, 10],
        col_format_specs = ['{}','{:.4}','{:.4}','{:.4}','{0[0]}/{0[1]}','{0[0]}/{0[1]} ({0[2]},{0[3]})','{}%']
    )
    update_func([complex_name, prob, error, goal, ("--","--"), ("--","--","--","--"), "--"])
>>>>>>> 89ac17c8

    # Run simulations
    while not error <= goal and num_sims < max_sims:
      # Estimate additional trials based on inverse square root relationship
      # between error and number of trials
      if self.total_sims == 0:
        num_trials = init_batch_size
        exp_add_sims = None
      else:
        exp_add_sims = max(0, int(self.total_sims * ((error/goal)**2 - 1) + 1))
        num_trials = max(
            min(max_batch_size, exp_add_sims, max_sims - num_sims, self.total_sims + 1), 
            min_batch_size)
        
      # Query Nupack
      status_func(0)
      self.sample(num_trials, status_func = status_func if verbose else lambda x: None)

      # Update estimates and goal
      num_sims += num_trials
      prob = self.get_complex_prob(complex_name)
      error = self.get_complex_prob_error(complex_name)
      goal = rel_goal * prob

<<<<<<< HEAD
    if error == float('inf'):
      exp_add_sims = None
    else:
      exp_add_sims = max(0, int(self.total_sims * ((error/goal)**2 - 1) + 1))
=======
    if self.total_sims == 0:
      exp_add_sims = 0
    else:
      exp_add_sims = max(0, int(self.total_sims * ((error/goal)**2 - 1) + 1))
    total_sims = self.total_sims
    total_success = self.get_complex_count(complex_name)
    total_failure = total_sims - total_success
    update_func([complex_name, prob, error, goal, ("--","--"), (self.total_sims,self.total_sims+exp_add_sims,total_success,total_failure), 100*self.total_sims/(self.total_sims+exp_add_sims)])
    print
>>>>>>> 89ac17c8

    if verbose: # Return result
      assert exp_add_sims is not None
      tot_sims = self.total_sims
      update_func([complex_name, prob, error, goal, "  |", 
        "{:d}/{:d}".format(num_sims, max_sims), 
        "{:d}/{:d}".format(tot_sims, exp_add_sims), 
        "{:3d}%".format(100*tot_sims/(tot_sims+exp_add_sims))], inline=False) 
    return num_sims

  # NOTE: rename to get_suboptimal_structures
  def get_top_MFE_structs(self, num):
    strands = next(iter(self.restingset.complexes)).strands
    strand_seqs = [strand.sequence for strand in strands]
    energy_gap = 0.1
    struct_list = []
    while len(struct_list) < num:
      struct_list = nupack.subopt(strand_seqs, energy_gap, **self._nupack_params)
      energy_gap += 0.5
    return struct_list
<|MERGE_RESOLUTION|>--- conflicted
+++ resolved
@@ -114,16 +114,10 @@
       SE = (n+1)*(N-n+1)/((N+3)*(N+2)*(N+2))
     to avoid artifacts when n=0,N.
     """
-<<<<<<< HEAD
     index = self.get_complex_index(complex_name)
     Nc = self._complex_counts[index]
     N = self.total_sims
     return math.sqrt((Nc+1.0)*(N-Nc+1)/((N+3)*(N+2)*(N+2)))
-=======
-    Nc = self.get_complex_count(complex_name)
-    N = self.total_sims;
-    return math.sqrt((Nc+1.0)*(N-Nc+1)/((N+3)*(N+2)*(N+2)));
->>>>>>> 89ac17c8
 
   def get_complex_prob_data(self, complex_name = None):
     """ Returns raw sampling data for the given complex_name.
@@ -274,30 +268,25 @@
       prob = self.get_complex_prob(complex_name)
       error = self.get_complex_prob_error(complex_name)
       goal = rel_goal * prob
-<<<<<<< HEAD
+      total_sims = self.total_sims
+      total_success = self.get_complex_count(complex_name)
+      total_failure = total_sims - total_success
 
       if exp_add_sims is None:
         assert num_sims + batch_sims_done == self.total_sims
         update_func([complex_name, prob, error, goal, "  |", 
           "{:d}/{:d}".format(batch_sims_done,num_trials), 
           "{:d}/--".format(num_sims + batch_sims_done), 
+          "{:d}/{:d}".format(total_success, total_failure), 
           "--"])
       else:
         tot_sims = self.total_sims
         update_func([complex_name, prob, error, goal, "  |", 
             "{:d}/{:d}".format(batch_sims_done, num_trials), 
             "{:d}/{:d}".format(tot_sims, exp_add_sims-batch_sims_done), 
+            "{:d}/{:d}".format(total_success, total_failure), 
             "{:3d}%".format(100*(tot_sims+batch_sims_done)/
               (tot_sims+exp_add_sims-batch_sims_done))]) 
-=======
-      total_sims = self.total_sims
-      total_success = self.get_complex_count(complex_name)
-      total_failure = total_sims - total_success
-      if exp_add_sims is None:
-        update_func([complex_name, prob, error, goal, (batch_sims_done,num_trials), (total_sims,"--",total_success,total_failure), "--"])
-      else:
-        update_func([complex_name, prob, error, goal, (batch_sims_done,num_trials), (total_sims,total_sims+exp_add_sims-batch_sims_done, total_success, total_failure), 100*total_sims/(total_sims+exp_add_sims-batch_sims_done)]) 
->>>>>>> 89ac17c8
       
     # Get initial values
     num_sims = 0
@@ -312,26 +301,11 @@
         else:
           print '#    [MULTIPROCESSING OFF]'
 
-<<<<<<< HEAD
       # Prepare progress table
       update_func = print_progress_table(
-          ["complex", "prob", "error", "err goal", "  |", "batch sims", "done/needed", "progress"],
-          [11, 10, 10, 10, 6, 17, 17, 10], skip_header = True if verbose == 1 else False)
-      update_func([complex_name, prob, error, goal, "  |", "--/--", "--/--", "--"])
-=======
-    if self._multiprocessing:
-      print '[MULTIPROCESSING ON] (over %d cores)'%multiprocessing.cpu_count()
-    else:
-      print '[MULTIPROCESSING OFF]'
-
-    # Prepare progress table
-    update_func = print_progress_table(
-        ["complex", "prob", "error", "err goal", "batch sims", "total sims (S,F)", "progress"],
-        col_widths = [11, 10, 10, 10, 17, 35, 10],
-        col_format_specs = ['{}','{:.4}','{:.4}','{:.4}','{0[0]}/{0[1]}','{0[0]}/{0[1]} ({0[2]},{0[3]})','{}%']
-    )
-    update_func([complex_name, prob, error, goal, ("--","--"), ("--","--","--","--"), "--"])
->>>>>>> 89ac17c8
+          ["complex", "prob", "error", "err goal", "  |", "batch sims", "done/needed", "S/F", "progress"],
+          [11, 10, 10, 10, 6, 17, 17, 17, 10], skip_header = True if verbose == 1 else False)
+      update_func([complex_name, prob, error, goal, "  |", "--/--", "--/--", "--/--", "--"])
 
     # Run simulations
     while not error <= goal and num_sims < max_sims:
@@ -356,29 +330,20 @@
       error = self.get_complex_prob_error(complex_name)
       goal = rel_goal * prob
 
-<<<<<<< HEAD
     if error == float('inf'):
       exp_add_sims = None
     else:
       exp_add_sims = max(0, int(self.total_sims * ((error/goal)**2 - 1) + 1))
-=======
-    if self.total_sims == 0:
-      exp_add_sims = 0
-    else:
-      exp_add_sims = max(0, int(self.total_sims * ((error/goal)**2 - 1) + 1))
-    total_sims = self.total_sims
-    total_success = self.get_complex_count(complex_name)
-    total_failure = total_sims - total_success
-    update_func([complex_name, prob, error, goal, ("--","--"), (self.total_sims,self.total_sims+exp_add_sims,total_success,total_failure), 100*self.total_sims/(self.total_sims+exp_add_sims)])
-    print
->>>>>>> 89ac17c8
 
     if verbose: # Return result
       assert exp_add_sims is not None
       tot_sims = self.total_sims
+      total_success = self.get_complex_count(complex_name)
+      total_failure = tot_sims - total_success
       update_func([complex_name, prob, error, goal, "  |", 
         "{:d}/{:d}".format(num_sims, max_sims), 
         "{:d}/{:d}".format(tot_sims, exp_add_sims), 
+        "{:d}/{:d}".format(total_success, total_failure), 
         "{:3d}%".format(100*tot_sims/(tot_sims+exp_add_sims))], inline=False) 
     return num_sims
 
