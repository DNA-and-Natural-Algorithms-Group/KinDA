--- conflicted
+++ resolved
@@ -43,16 +43,9 @@
   MS_NOINITIALMOVES = None
   MS_ERROR = None
 
-<<<<<<< HEAD
 def run_sims_global((multijob, num_sims)):
   """Multiprocessing function for performing a single simulation.
   """
-=======
-# Global function for performing a single simulation, used for multiprocessing
-def run_sims_global(params):
-  multijob, num_sims = params
-
->>>>>>> 89ac17c8
   ms_options = multijob.create_ms_options(num_sims)
   MSSimSystem(ms_options).start()
   return ms_options
@@ -66,25 +59,15 @@
   This is the parent class to the more useful job classes that compile
   specific information for each job mode type."""
 
-  verbose = 1
-  
-<<<<<<< HEAD
   def __init__(self, start_state, stop_conditions, sim_mode, 
-      multiprocessing = True, 
-      multistrand_params = {}):
-
-    self._multistrand_params = dict(multistrand_params)
-    self._ms_options_dict = self.setup_ms_params(start_state = start_state,
-                                                 stop_conditions = stop_conditions,
-                                                 mode = sim_mode)
-=======
-  def __init__(self, start_state, stop_conditions, sim_mode, boltzmann_selectors = None, multiprocessing = True, multistrand_params = {}):
+          boltzmann_selectors = None, 
+          multiprocessing = True, 
+          multistrand_params = {}):
     self._multistrand_params = dict(multistrand_params)
     self._ms_options_dict = self.setup_ms_params(start_state = start_state,
                                           stop_conditions = stop_conditions,
                                           mode = sim_mode,
                                           boltzmann_selectors = boltzmann_selectors)
->>>>>>> 89ac17c8
 
     self._multiprocessing = multiprocessing
     
