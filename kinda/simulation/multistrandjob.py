# multistrandjob.py
# Created by Joseph Berleant, 9-15-2014
#
# Defines classes for interfacing with Multistrand in its 4 main modes
# (trajectory, transition, first passage, and first step) and collecting
# and processing data relevant to each mode.

import math
import itertools as it
import multiprocessing, signal

import numpy as np

# Import Multistrand
import multistrand.objects as MSObjects
from multistrand.options import Options as MSOptions
from multistrand.options import Literals as MSLiterals
from multistrand.system import SimSystem as MSSimSystem

from ..objects import utils, io_Multistrand, Macrostate, RestingSet, Complex

import sim_utils

# GLOBALS
TRAJECTORY_MODE = 128
TRANSITION_MODE = 256
FIRST_PASSAGE_MODE = 16
FIRST_STEP_MODE = 48

EXACT_MACROSTATE = 0
BOUND_MACROSTATE = 1
DISASSOC_MACROSTATE = 2
LOOSE_MACROSTATE = 3
COUNT_MACROSTATE = 4

try:
  MS_TIMEOUT = MSLiterals.time_out
  MS_NOINITIALMOVES = MSLiterals.no_initial_moves
  MS_ERROR = MSLiterals.sim_error
except AttributeError:
  print "KinDA: WARNING: built-in Multistrand result tags not found."
  MS_TIMEOUT = None
  MS_NOINITIALMOVES = None
  MS_ERROR = None

def run_sims_global((multijob, num_sims)):
  """Multiprocessing function for performing a single simulation.
  """
  ms_options = multijob.create_ms_options(num_sims)
  MSSimSystem(ms_options).start()
  return ms_options

# MultistrandJob class definition
class MultistrandJob(object):
  """Represents a simulation job to be sent to Multistrand. Allows the
  calculation of reaction rates/times and error bars on calculated data.
  Depending on the output mode, different statistics are calculated on
  the trajectory results.
  This is the parent class to the more useful job classes that compile
  specific information for each job mode type."""

  def __init__(self, start_state, stop_conditions, sim_mode, 
          boltzmann_selectors = None, 
          multiprocessing = True, 
          multistrand_params = {}):
    self._multistrand_params = dict(multistrand_params)
    self._ms_options_dict = self.setup_ms_params(start_state = start_state,
                                          stop_conditions = stop_conditions,
                                          mode = sim_mode,
                                          boltzmann_selectors = boltzmann_selectors)

    self._multiprocessing = multiprocessing
    
    self._stats_funcs = {
        'time': (sim_utils.time_mean, sim_utils.time_std, sim_utils.time_error),
        'rate': (sim_utils.rate_mean, sim_utils.rate_std, sim_utils.rate_error)
    }

    self._tag_id_dict = {
      MS_TIMEOUT: -1,
      MS_NOINITIALMOVES: -2,
      MS_ERROR: -3,
      'overall': 0
    }
    self._ms_results = {'valid': np.array([], dtype=np.int8), 'tags': np.array([], np.int64), 'times': np.array([])}
    self._ms_results_buff = {'valid': np.array([], dtype=np.int8), 'tags': np.array([], np.int64), 'times': np.array([])}
    self._ms_results_invalid = [] # extra information about invalid simulations, like timeouts

    self.total_sims = 0

  @property
  def multistrand_params(self):
    return dict(self._multistrand_params)

  @property
  def multiprocessing(self):
    return self._multiprocessing
  @multiprocessing.setter
  def multiprocessing(self, val):
    self._multiprocessing = val

  @property
  def tag_id_dict(self):
    return self._tag_id_dict.copy()
                                                
  def setup_ms_params(self, *args, **kargs):

    ## Extract keyword arguments
    start_state = kargs['start_state']
    stop_conditions = kargs['stop_conditions']
    resting_sets = list(filter(lambda x: isinstance(x, RestingSet), start_state))
    complexes = list(filter(lambda x: isinstance(x, Complex), start_state))

    if kargs['boltzmann_selectors'] is None:
      boltzmann = False
      boltzmann_selectors = [None]*len(start_state)
    else:
      boltzmann = True
      boltzmann_selectors = kargs['boltzmann_selectors']

    ## Convert DNAObjects to Multistrand objects
    ms_data = io_Multistrand.to_Multistrand(
        complexes = complexes,
        resting_sets = resting_sets,
        macrostates = stop_conditions
    )
    domains_dict = dict(ms_data['domains'])
    strands_dict = dict(ms_data['strands'])
    complexes_dict = dict(ms_data['complexes'])
    resting_sets_dict = dict(ms_data['restingstates'])
    macrostates_dict = dict(ms_data['macrostates'])

    ms_start_state = [
            resting_sets_dict[elem]
            if (elem in resting_sets_dict)
            else complexes_dict[elem]
        for elem in kargs['start_state']
    ]
    ms_stop_conditions = list(it.chain(*[macrostates_dict[m] for m in stop_conditions]))


    ## Set boltzmann sampling status for all Multistrand start_state complexes
    for elem,boltzmann_func in zip(ms_start_state, boltzmann_selectors):
      elem.boltzmann_sample = boltzmann
      elem.sampleSelect = boltzmann_func

    ## Set ms_params with all parameters needed to create an MS Options object on the fly
    options_dict = dict(
        self._multistrand_params,
        start_state =         ms_start_state,
        simulation_mode =     kargs['mode'],
        stop_conditions =     ms_stop_conditions
    )

    return options_dict
    
  def get_statistic(self, reaction, stat = 'rate'):
    return self._stats_funcs[stat][0](self._tag_id_dict[reaction], self._ms_results)
  def get_statistic_error(self, reaction, stat = 'rate'):
    return self._stats_funcs[stat][2](self._tag_id_dict[reaction], self._ms_results)

  def get_simulation_data(self):
    return self._ms_results
  def set_simulation_data(self, ms_results):
    # copy data from ms_results to self._ms_results_buff, while preserving data types of
    # numpy arrays in self._ms_results_buff
    for k,v in ms_results.iteritems():
      self._ms_results_buff[k].resize(len(v))
      self._ms_results[k] = self._ms_results_buff[k]
      if len(v) > 0:
        np.copyto(self._ms_results_buff[k], v)
    self.total_sims = len(self._ms_results['tags'])

  def get_invalid_simulation_data(self):
    return self._ms_results_invalid
  def set_invalid_simulation_data(self, invalid_sim_data):
    self._ms_results_invalid = invalid_sim_data[:]
  
  def create_ms_options(self, num_sims):
    """ Creates a fresh MS Options object using the arguments in self._ms_options_dict. """
    return MSOptions(**dict(self._ms_options_dict, num_simulations = num_sims))

  def run_simulations(self, num_sims, sims_per_update = 1, sims_per_worker=1, 
      status_func = lambda:None):
    ## Run simulations using multiprocessing if specified
    if self._multiprocessing:
      self.run_sims_multiprocessing(num_sims, sims_per_update, sims_per_worker, status_func)
    else:
      self.run_sims_singleprocessing(num_sims, sims_per_update, status_func)

  def run_sims_multiprocessing(self, num_sims, sims_per_update = 1, sims_per_worker = 1, status_func = lambda:None):
    """
    Sets up a multiprocessing.Pool object to run simulations concurrently over multiple subprocesses.
    The Pool object has number of worker processes equal to the number of cpus, as given by
      multiprocessing.cpu_count()
    Due to a Python bug, SIGINT events (e.g. produced by Ctrl-C) do not cause the worker processes to terminate
    gracefully, causing the result-handling loop to hang indefinitely and forcing the main process to be halted
    externally. This is resolved by removing the SIGINT handler before creating the worker processes, so
    that all workers ignore SIGINT, allowing the main process to handle SIGINT and terminate them without hanging.
    The original SIGINT handler is restored immediately after creating the worker processes (otherwise the
    main process would ignore SIGINT as well). Note that this workaround produces a short time interval in which
    all SIGINT signals are ignored.
    """
    # Temporarily remove the SIGINT event handler
    sigint_handler = signal.signal(signal.SIGINT, signal.SIG_IGN)

    # Create Pool instance and worker processes
    k = multiprocessing.cpu_count()
    p = multiprocessing.Pool( processes = k )

    # Restore original SIGINT event handler
    if sigint_handler is None:  sigint_handler = signal.SIG_DFL
    signal.signal(signal.SIGINT, sigint_handler)

    args = [(self, sims_per_worker)] * (num_sims/sims_per_worker)
    if num_sims%sims_per_worker > 0: args += [(self, num_sims%sims_per_worker)]
    it = p.imap_unordered(run_sims_global, args)
    p.close()
    
    try:
      sims_completed = 0
      for res in it:
        self.process_results(res)

        sims_completed += len(res.interface.results)
        if sims_completed % sims_per_update == 0:
          status_func(sims_completed)
    except KeyboardInterrupt:
      # (More) gracefully handle SIGINT by terminating worker processes properly
      # and then allowing SIGINT to be handled normally
      print "SIGINT: Terminating Multistrand processes prematurely..."
      p.terminate()
      p.join()
      raise KeyboardInterrupt


  def run_sims_singleprocessing(self, num_sims, sims_per_update = 1, status_func = None):
    sims_completed = 0
    while sims_completed < num_sims:
      sims_to_run = min(sims_per_update, num_sims - sims_completed)

      results = run_sims_global((self, sims_to_run))
      self.process_results(results)

      sims_completed += sims_to_run

      status_func(sims_completed)

  def preallocate_batch(self, batch_size):
    self._ms_results_buff['valid'].resize(self.total_sims + batch_size, refcheck=False)
    self._ms_results_buff['tags'].resize(self.total_sims + batch_size, refcheck=False)
    self._ms_results_buff['times'].resize(self.total_sims + batch_size, refcheck=False)
    self._ms_results['valid'] = self._ms_results_buff['valid'][:self.total_sims]
    self._ms_results['tags'] = self._ms_results_buff['tags'][:self.total_sims]
    self._ms_results['times'] = self._ms_results_buff['times'][:self.total_sims]

  def process_results(self, ms_options):
    results = ms_options.interface.results
    n = len(results)

    times = [r.time for r in results]
    tags = [self._tag_id_dict[r.tag] for r in results]
    valid = [t!=self._tag_id_dict[MS_TIMEOUT] and t!=self._tag_id_dict[MS_ERROR] for t in tags]

    self._ms_results_buff['valid'][self.total_sims:self.total_sims+n] = valid
    self._ms_results_buff['tags'][self.total_sims:self.total_sims+n] = tags
    self._ms_results_buff['times'][self.total_sims:self.total_sims+n] = times

    ## Store extra information about invalid simulations
    for i in range(n):
      if not valid[i]:
        self._ms_results_invalid.append({
            'simulation_index': i+self.total_sims,
            'end_time': times[i],
            'type': 'timeout' if tags[i]==self._tag_id_dict[MS_TIMEOUT] else 'error',
            'seed': results[i].seed,
            'start_structure': results[i].start_state,
            'end_state': [list(v) for v in ms_options.interface.end_states[i]] # convert tuples to lists
        })

    self.total_sims = self.total_sims + n
    for k in self._ms_results:
      self._ms_results[k] = self._ms_results_buff[k][:self.total_sims]

<<<<<<< HEAD
  def reduce_error_to(self, rel_goal, max_sims, 
      reaction = 'overall', 
      stat = 'rate', 
      init_batch_size = 50, 
      min_batch_size = 50, 
      max_batch_size = 500, 
      sims_per_update = 1, 
      sims_per_worker = 1,
      verbose = 0):
=======

  def reduce_error_to(self, rel_goal, max_sims, reaction = 'overall', stat = 'rate', init_batch_size = 50, min_batch_size = 50, max_batch_size = 500, sims_per_update = 1, sims_per_worker = 1):
>>>>>>> 7ecacf08
    """Runs simulations to reduce the error to rel_goal*mean or until max_sims is reached."""

    def status_func(batch_sims_done):
      total_sims = self.total_sims
      total_success = (self._ms_results['tags']==self._tag_id_dict[reaction]).sum()
      total_timeout = total_sims - int((self._ms_results['valid']).sum())
      total_failure = total_sims - total_success - total_timeout

      if exp_add_sims is None:
        table_update_func([calc_mean(), calc_error(), goal, "  |",
          "{:d}/{:d}".format(batch_sims_done, num_trials), 
          "{:d}/--".format(total_sims), 
          "{}/{}/{}".format(total_success, total_failure, total_timeout), 
          "0%"])
      else :
        table_update_func([calc_mean(), calc_error(), goal, "  |",
          "{:d}/{:d}".format(batch_sims_done, num_trials), 
          "{:d}/{:d}".format(total_sims, exp_add_sims-batch_sims_done), 
          "{}/{}/{}".format(total_success, total_failure, total_timeout), 
          "{:d}%".format(100*total_sims/(total_sims+exp_add_sims-batch_sims_done))])

    def calc_mean():
      return self._stats_funcs[stat][0](self._tag_id_dict[reaction], self._ms_results)
    def calc_error():  
      return self._stats_funcs[stat][2](self._tag_id_dict[reaction], self._ms_results)

    num_sims = 0
    error = calc_error()
    goal = rel_goal * calc_mean()

    if verbose:
      if verbose > 1:
        if self._multiprocessing:
          print '#    [MULTIPROCESSING ON] (over %d cores)'%multiprocessing.cpu_count()
        else:
          print '#    [MULTIPROCESSING OFF]'

      table_update_func = sim_utils.print_progress_table(
          [stat, "error", "err goal", "  |", 
            "batch sims", "done/needed", "S/F/T", "progress"],
          col_widths = [10, 10, 10, 6, 17, 17, 17, 10],
          col_format_specs = ['{:.4}', '{:.4}', '{:.4}', '{}',
            '{}', '{}', '{}', '{}'])
      table_update_func([calc_mean(), error, goal, "  |",
        "--/--", "--/--", "--/--/--", "--"])

    while not error < goal and num_sims < max_sims:
      # Estimate additional trials based on inverse square root relationship
      # between error and number of trials
      if error == float('inf') or goal == 0.0:
        num_trials = min(max_sims-num_sims, init_batch_size)
        exp_add_sims = None
      else:
        reduction = error / goal
        exp_add_sims = int(self.total_sims * (reduction**2 - 1) + 1)
        num_trials = max(min(max_batch_size, exp_add_sims, self.total_sims + 1), min_batch_size)
      num_trials = min(num_trials, max_sims - num_sims)
        
      self.preallocate_batch(num_trials)
      self.run_simulations(num_trials, 
          sims_per_update = sims_per_update, 
          sims_per_worker = sims_per_worker, 
          status_func = status_func if verbose else lambda x: None)
      if verbose:
        status_func(num_trials)

      num_sims += num_trials
      error = calc_error()
      goal = rel_goal * calc_mean()

    total_sims = self.total_sims
    total_success = (self._ms_results['tags']==self._tag_id_dict[reaction]).sum()
    total_timeout = total_sims - int((self._ms_results['valid']).sum())
    total_failure = total_sims - total_success - total_timeout

    if error == float('inf') or goal == 0.0:
      exp_add_sims = None
    else:
      exp_add_sims = max(0, int(total_sims * ((error/goal)**2 - 1) + 1))

    if verbose:
      if exp_add_sims is None:
        table_update_func([calc_mean(), error, goal, "  |",
          "{:d}/{:d}".format(num_sims, max_sims), 
          "{:d}/--".format(total_sims), 
          "{:d}/{:d}/{:d}".format(total_success, total_failure, total_timeout), 
          "0%"], inline=False) 
      else :
        table_update_func([calc_mean(), error, goal, "  |",
          "{:d}/{:d}".format(num_sims, max_sims), 
          "{:d}/{:d}".format(total_sims, exp_add_sims), 
          "{:d}/{:d}/{:d}".format(total_success, total_failure, total_timeout), 
          "{:3d}%".format(100*total_sims/(total_sims+exp_add_sims))], inline=False) 

class FirstPassageTimeModeJob(MultistrandJob):
  
  def __init__(self, start_state, stop_conditions, **kargs):
      
    super(FirstPassageTimeModeJob, self).__init__(start_state,
                                                  stop_conditions,
                                                  FIRST_PASSAGE_MODE,
                                                  **kargs)
      
    self.tags = [sc.tag for sc in self._ms_options_dict['stop_conditions']]
    self._tag_id_dict = {
      MS_TIMEOUT: -1,
      MS_NOINITIALMOVES: -2,
      MS_ERROR: -3,
    }
    self._tag_id_dict.update((t,i) for i,t in enumerate(sorted(self.tags)))
  
    self._stats_funcs['prob'] = (sim_utils.bernoulli_mean, sim_utils.bernoulli_std, sim_utils.bernoulli_error)
  
  def process_results(self, ms_options):
    results = ms_options.interface.results
    n = len(results)
    
    tags = [self._tag_id_dict[r.tag] for r in results]
    valid = [t!=self._tag_id_dict[MS_TIMEOUT] and t!=self._tag_id_dict[MS_ERROR] for t in tags]
    times = [r.time for r in results]

    start_ind, end_ind = self.total_sims, self.total_sims+n
    self._ms_results_buff['valid'][start_ind:end_ind] = valid
    self._ms_results_buff['tags'][start_ind:end_ind] = tags
    self._ms_results_buff['times'][start_ind:end_ind] = times

    ## Store extra information about invalid simulations
    for i in range(n):
      if not valid[i]:
        self._ms_results_invalid.append({
            'simulation_index': i+self.total_sims,
            'end_time': times[i],
            'type': 'timeout' if tags[i]==self._tag_id_dict[MS_TIMEOUT] else 'error',
            'seed': results[i].seed,
            'start_structure': results[i].start_state,
            'end_state': [list(v) for v in ms_options.interface.end_states[i]] # convert tuples to lists
        })

    self.total_sims = self.total_sims + n
    for k in self._ms_results:
      self._ms_results[k] = self._ms_results_buff[k][:self.total_sims]
      
      
class TransitionModeJob(MultistrandJob):
  ## Warning: this class is largely untested  
  def __init__(self, start_state, macrostates, stop_states, **kargs):
    stop_conditions = macrostates[:]
    
    # This actually modifies the stop macrostates in place, so this could be bad
    for sc in stop_states:
      sc.name = "stop:" + sc.name
      stop_conditions.append(sc)
      
    super(TransitionModeJob, self).__init__(start_complex, stop_conditions, TRANSITION_MODE, **kargs)
      
    self.states = [sc.tag for sc in self._ms_options_dict['stop_conditions']]
    self._tag_id_dict = {
      MS_TIMEOUT: -1,
      MS_NOINITIALMOVES: -2,
      MS_ERROR: -3,
    }
    self._tag_id_dict.update((t,i) for i,t in enumerate(sorted(set(self.states))))
  
  def get_statistic(self, start_states, end_states, stat = 'rate'):
    tag = self.get_tag(start_states, end_states)
    return self._stats_funcs[stat][0](self._tag_id_dict[tag], self._ms_results)
  def get_statistic_error(self, start_states, end_states, stat = 'rate'):
    tag = self.get_tag(start_states, end_states)
    return self._stats_funcs[stat][2](self._tag_id_dict[tag], self._ms_results)
  
  def process_results(self, ms_options):
    results = ms_options.interface.results
    transition_paths = ms_options.interface.transition_lists
    
    tags = [self._tag_id_dict[r.tag] for r in results]
    valid = [t!=self._tag_id_dict[MS_TIMEOUT] and t!=self._tag_id_dict[MS_ERROR] for t in tags]
    times = [r.time for r in results]

    ## Store extra information about invalid simulations
    for i in range(n):
      if not valid[i]:
        self._ms_results_invalid.append({
            'simulation_index': i+self.total_sims,
            'end_time': times[i],
            'type': 'timeout' if tags[i]==self._tag_id_dict[MS_TIMEOUT] else 'error',
            'seed': results[i].seed,
            'start_structure': results[i].start_state,
            'end_state': [list(v) for v in ms_options.interface.end_states[i]] # convert tuples to lists
        })
 
    for path in transition_paths:
      collapsed_path = collapse_transition_path(path)
      for start, end in zip(collapsed_path[0:-1], collapsed_path[1:]):
        time_diff = end[0] - start[0]
        key_start = ",".join(filter(lambda x: x[1], enumerate(start[1])))
        key_end = ",".join(filter(lambda x: x[1], enumerate(end[1])))
        key = key_start + "->" + key_end
        if key not in self._tag_id_dict:  self._tag_id_dict[key] = len(self._tag_id_dict)
        tags.append(self._tag_id_dict[key])
        times.append(time_diff)
        valid.append(True)

    # Make sure there's enough space
    self.preallocate_batch(self.total_sims+len(tags) - len(self._ms_results_buff['tags']))

    self._ms_results_buff['valid'][self.total_sims:self.total_sims+len(tags)] = valid
    self._ms_results_buff['tags'][self.total_sims:self.total_sims+len(tags)] = tags
    self._ms_results_buff['times'][self.total_sims:self.total_sims+len(times)] = times

    self.total_sims += len(results)
    for k in self._ms_results:
      self._ms_results[k] = self._ms_results_buff[k][:self.total_sims]
    
  def collapse_transition_path(transition_path):
    """transition path is a list of the form
       [[time1, [in_state1, in_state2, ...]]
        [time2, [in_state1, in_state2, ...]]
        ...]"""
    return filter(lambda x: sum(x[1])>0, transition_path)
    
  
  def reduce_error_to(self, rel_goal, max_sims, start_states, end_states, stat = 'rate', **kwargs):
    super(TransitionModeJob, self).reduce_error_to(rel_goal, max_sims,
        self.get_tag(start_states, end_states), stat, **kwargs)
    
  def get_tag(self, start_states, end_states):
    assert all([s in self.states for s in start_states]), "Unknown start state given in %s" % start_states
    assert all([s in self.states for s in end_states]), "Unknown end state given in %s" % end_states
    key_start = ",".join([i for i,s
                            in enumerate(self.states)
                            if s in start_states])
    key_end = ",".join([i for i,s
                            in enumerate(self.states)
                            if s in end_states])
    return key_start + "->" + key_end


class FirstStepModeJob(MultistrandJob):
  def __init__(self, start_state, stop_conditions, **kargs):
  
    super(FirstStepModeJob, self).__init__(start_state, stop_conditions, FIRST_STEP_MODE, **kargs)
      
    self._tag_id_dict = {
      MS_TIMEOUT: -1,
      MS_NOINITIALMOVES: -2,
      MS_ERROR: -3
    }
    self._tag_id_dict.update((t,i) for i,t in enumerate(sorted(set(sc.tag for sc in self._ms_options_dict['stop_conditions']))))
    self.tags = list(self._tag_id_dict.keys())

    self._stats_funcs['prob'] = (sim_utils.bernoulli_mean, sim_utils.bernoulli_std, sim_utils.bernoulli_error)
    self._stats_funcs['kcoll'] = (sim_utils.kcoll_mean, sim_utils.kcoll_std, sim_utils.kcoll_error)
    self._stats_funcs['k1'] = (sim_utils.k1_mean, sim_utils.k1_std, sim_utils.k1_error)
    self._stats_funcs['k2'] = (sim_utils.k2_mean, sim_utils.k2_std, sim_utils.k2_error)

    self._ms_results['kcoll'] = np.array([])
    self._ms_results_buff['kcoll'] = np.array([])

  def preallocate_batch(self, batch_size):
    self._ms_results_buff['valid'].resize(self.total_sims+batch_size, refcheck=False)
    self._ms_results_buff['tags'].resize(self.total_sims+batch_size, refcheck=False)
    self._ms_results_buff['times'].resize(self.total_sims+batch_size, refcheck=False)
    self._ms_results_buff['kcoll'].resize(self.total_sims+batch_size, refcheck=False)
    self._ms_results['valid'] = self._ms_results_buff['valid'][:self.total_sims]
    self._ms_results['tags'] = self._ms_results_buff['tags'][:self.total_sims]
    self._ms_results['times'] = self._ms_results_buff['times'][:self.total_sims]
    self._ms_results['kcoll'] = self._ms_results_buff['kcoll'][:self.total_sims]

  def process_results(self, ms_options):
    results = ms_options.interface.results
    n=len(results)

    tags = [self._tag_id_dict[r.tag] for r in results]
    valid = [t!=self._tag_id_dict[MS_TIMEOUT] and t!=self._tag_id_dict[MS_ERROR] for t in tags]
    times = [r.time for r in results]
    kcolls = [r.collision_rate for r in results]
    
    assert len(self._ms_results_buff['tags']) >= self.total_sims+n
    self._ms_results_buff['valid'][self.total_sims:self.total_sims+n] = valid
    self._ms_results_buff['tags'][self.total_sims:self.total_sims+n] = tags
    self._ms_results_buff['times'][self.total_sims:self.total_sims+n] = times
    self._ms_results_buff['kcoll'][self.total_sims:self.total_sims+n] = kcolls

    ## Store extra information about invalid simulations
    for i in range(n):
      if not valid[i]:
        self._ms_results_invalid.append({
            'simulation_index': i+self.total_sims,
            'end_time': times[i],
            'type': 'timeout' if tags[i]==self._tag_id_dict[MS_TIMEOUT] else 'error',
            'seed': results[i].seed,
            'start_structure': results[i].start_state,
            'end_state': [list(v) for v in ms_options.interface.end_states[i]] # convert tuples to lists
        })

    self.total_sims += n
    for k in self._ms_results:
      self._ms_results[k] = self._ms_results_buff[k][:self.total_sims]
      <|MERGE_RESOLUTION|>--- conflicted
+++ resolved
@@ -282,7 +282,6 @@
     for k in self._ms_results:
       self._ms_results[k] = self._ms_results_buff[k][:self.total_sims]
 
-<<<<<<< HEAD
   def reduce_error_to(self, rel_goal, max_sims, 
       reaction = 'overall', 
       stat = 'rate', 
@@ -292,10 +291,6 @@
       sims_per_update = 1, 
       sims_per_worker = 1,
       verbose = 0):
-=======
-
-  def reduce_error_to(self, rel_goal, max_sims, reaction = 'overall', stat = 'rate', init_batch_size = 50, min_batch_size = 50, max_batch_size = 500, sims_per_update = 1, sims_per_worker = 1):
->>>>>>> 7ecacf08
     """Runs simulations to reduce the error to rel_goal*mean or until max_sims is reached."""
 
     def status_func(batch_sims_done):
