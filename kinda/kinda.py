# kinda.py
# Created by Joseph Berleant, 1/12/2018
#
# Defines the System class, encapsulating statistics calculations for DNA
# strand-displacement system properties.

from .statistics import stats_utils
from .objects import io_PIL
import options
  

# Convenience function to create System object from a given PIL file
# Currently only accepts old-style PIL notation (no kernel notation)
def from_pil(path, enumeration = True, **kwargs):
  domains, strands, complexes = io_PIL.from_PIL(path)
  return System(complexes, enumeration = enumeration, **kwargs)


## CLASSES
class System(object):
  """ Stores and manages Stats objects for each system component for easier
  retrieval.  Data can also be stored in a file and retrieved for later
  analysis.  A System object is instantiated with an EnumerateJob object, from
  which detailed and condensed reactions as well as resting sets and complexes
  are taken. """

  def __init__(self, 
               complexes, 
               restingsets = [], 
               detailed_reactions = [], 
               condensed_reactions = [], 
               enumeration = True, 
               kinda_params = {}, 
               peppercorn_params = {}, 
               multistrand_params = {}, 
               nupack_params = {}):
    """ Constructs a System object with the given complexes, restingsets,
    reactions, and condensed reactions.  If enumeration is True (default), the
    Peppercorn enumerator is used to enumerate a detailed reaction network.
    System performs reaction condensation to produce the condensed reaction
    network. The given restingsets and reactions are added to the enumerated
    network. Detailed reactions are added to the network prior to condensation.
    If enumeration is False, then no enumeration is performed and only the
    given resting sets and reactions are used for analysis.
    """

    # Update parameters for KinDA, Multistrand, and Nupack
    self._kinda_params = dict(options.kinda_params, **kinda_params)
    self._multistrand_params = dict(options.multistrand_params, **multistrand_params)
    self._nupack_params = dict(options.nupack_params, **nupack_params)

    # Store initial DSD system objects.
    self._condensed_reactions = set(condensed_reactions)
    self._detailed_reactions = set(detailed_reactions)
    self._restingsets = set(restingsets
        + [rs for rxn in self._condensed_reactions for rs in rxn.reactants+rxn.products]
    )
    self._complexes = set(complexes
        + [c for rs in self._restingsets for c in rs.complexes]
        + [c for rxn in self._detailed_reactions for c in rxn.reactants+rxn.products]
    )

    if enumeration :
      self.enumerate(peppercorn_params)
    else:
      self._peppercorn_params = None

    # Make stats objects separately, not during initialization. You may want to 
    # specify or query parameters before ...
    self._rs_to_stats = None
    self._rxn_to_stats = None
    self._spurious_restingsets = None
    self._spurious_condensed_reactions = None

    # ok, I changed my mind, let's make stats objects right away ...  but I can
    # still see how one wants to initialize the object, then twiggle some
    # session parameters and *then* make the stats_objects.
    self.make_stats_objects()

  def enumerate(self, peppercorn_params):
    from .enumeration.enumeratejob import EnumerateJob
    self._peppercorn_params = dict(options.peppercorn_params, **peppercorn_params)

<<<<<<< HEAD
    # Create enumeration object
    enum_job = EnumerateJob(
        complexes = self.complexes,
        reactions = self.detailed_reactions,
        peppercorn_params = self._peppercorn_params
    )

    # Incorporate enumerated data
    self._complexes = set(enum_job.get_complexes())
    self._restingsets = set(enum_job.get_restingsets())
    self._detailed_reactions = set(enum_job.get_reactions())
    self._condensed_reactions = set(enum_job.get_restingset_reactions())

  def make_stats_objects(self):
    """
    Create stats objects for reactions and resting sets.
    make_stats() will also make stats objects for potential spurious reactions and resting sets
    """
=======
    # Remove this line when we properly handle slow unimolecular reactions
    self._condensed_reactions = set(filter(lambda rxn:len(rxn.reactants)==2, self._condensed_reactions))

    # Create stats objects for reactions and resting sets
    # make_stats() will also make stats objects for potential spurious reactions and resting sets
>>>>>>> 090ea1c1
    self._rs_to_stats, self._rxn_to_stats = stats_utils.make_stats(
        list(self._complexes),
        list(self._restingsets),
        list(self._detailed_reactions),
        list(self._condensed_reactions),
        kinda_params = self._kinda_params,
        multistrand_params = self._multistrand_params,
        nupack_params = self._nupack_params
    )
    # Pull out spurious reactions/resting sets
    self._spurious_restingsets = set(self._rs_to_stats.keys()) - self._restingsets
    self._spurious_condensed_reactions = set(self._rxn_to_stats.keys()) - self._condensed_reactions

    # Set default max concentration for each resting set
    for rs_stats in self._rs_to_stats.values():
      rs_stats.c_max = self._kinda_params['max_concentration']

  ## Basic get functions for system objects
  @property
  def initialization_params(self):
    """ Returns a dict of the parameters used to initialize this system, including
    those set by the defaults in options.py. """
    return {
      'kinda_params': self._kinda_params.copy(),
      'multistrand_params': self._multistrand_params.copy(),
      'nupack_params': self._nupack_params.copy(),
      'peppercorn_params': self._peppercorn_params.copy()
    }
  @property
  def kinda_params(self):
    """ Returns a dict of the KinDA parameters used when initializing the system.
    Equivalent to initialization_params['kinda_params']. """
    return self._kinda_params.copy()
  @property
  def multistrand_params(self):
    """ Returns a dict of the Multistrand parameters used when initializing the system.
    Equivalent to initialization_params['multistrand_params']. """
    return self._multistrand_params.copy()
  @property
  def nupack_params(self):
    """ Returns a dict of the NUPACK parameters used when initializing the system.
    Equivalent to initialization_params['nupack_params']. """
    return self._nupack_params.copy()
  @property
  def peppercorn_params(self):
    """ Returns a dict of the Peppercorn parameters used when initializing the system.
    Equivalent to the initialization_params['peppercorn_params']. """
    return self._peppercorn_params.copy()

  @property
  def complexes(self):
    """ Returns a list of all complexes (given and enumerated) predicted for the system. """
    return list(self._complexes)

  @property
  def restingsets(self):
    """ Returns a list of all resting sets (given, enumerated, and spurious)
    predicted for the system. """
    return list(self._restingsets | self._spurious_restingsets)

  @property
  def detailed_reactions(self):
    """ Returns a list of detailed reactions (given and enumerated) predicted for the system. """
    return list(self._detailed_reactions)

  @property
  def condensed_reactions(self):
    """ Returns a list of all resting-set (condensed) reactions 
    (given, enumerated, and spurious) for the system. """
    return list(self._condensed_reactions | self._spurious_condensed_reactions)


  ## Convenience filters for specific objects
  def get_reaction(self, reactants, products):
    """ Returns a single reaction with exactly the same reactants and products as those given. """
    rxns = self.get_reactions(reactants, products)
    rxns = filter(lambda x: x.reactants_equal(reactants) and x.products_equal(products), rxns)
    if len(rxns) >= 1:
      return next(iter(rxns))
    else:
      print "Warning: Could not find reaction with the given reactants \
              {0} and products {1}".format(reactants, products)
      return None

  def get_reactions(self, reactants = [], products = [], unproductive = None, spurious = None):
    """ Returns a list of all reactions including the given reactants and the
    given products.  
    
    If specified, spurious = True will return only spurious reactions (those
    not enumerated by Peppercorn) and spurious = False will return only
    enumerated reactions. Otherwise, no distinction will be made.
    """
    if spurious == True:
      rxns = self._spurious_condensed_reactions
    elif spurious == False:
      rxns = self._condensed_reactions
    else:
      rxns = self._spurious_condensed_reactions | self._condensed_reactions

    if unproductive == True:
      rxns = filter(lambda x: x.has_reactants(x.products) and x.has_products(x.reactants), rxns)
    elif unproductive == False:
      rxns = filter(lambda x: not(x.has_reactants(x.products) and x.has_products(x.reactants)), rxns)

    return filter(lambda x: x.has_reactants(reactants) and x.has_products(products), rxns)

  def get_restingsets(self, complex = None, strands = [], spurious = False):
    """ Returns a list of resting sets satisfying the filter arguments.

    Args:
        complex (optional): Returns a list of resting sets containing the given complex.
        strands (optional): Returns a list of resting sets containing the given strands.
        suprious (optional): True: Returns only spurious resting sets.
                             False: Returns only non-spurious resting sets.
                             None: Returns both spurious and non-spurious resting sets.
    """
    if spurious == True:
      rs = self._spurious_restingsets
    elif spurious == False:
      rs = self._restingsets
    else:
      rs = self._restingsets | self._spurious_restingsets

    if complex != None:
      rs = filter(lambda x: complex in x, rs)
    else:
      rs = filter(lambda x: all([s in x.strands for s in strands]), rs)
    return rs

  def get_stats(self, obj):
    """ Returns the stats object corresponding to the given system object.
    obj must be a resting-set reaction or resting set in the system. """

    if obj in self._rxn_to_stats:
      return self._rxn_to_stats[obj]
    elif obj in self._rs_to_stats:
      return self._rs_to_stats[obj]
    else:
      print "Statistics for object {0} not found.".format(obj)
      return None


def import_data(path):
  return stats_utils.import_data(path)
def export_data(sstats, path):
  return stats_utils.export_data(sstats, path)<|MERGE_RESOLUTION|>--- conflicted
+++ resolved
@@ -81,7 +81,6 @@
     from .enumeration.enumeratejob import EnumerateJob
     self._peppercorn_params = dict(options.peppercorn_params, **peppercorn_params)
 
-<<<<<<< HEAD
     # Create enumeration object
     enum_job = EnumerateJob(
         complexes = self.complexes,
@@ -95,18 +94,17 @@
     self._detailed_reactions = set(enum_job.get_reactions())
     self._condensed_reactions = set(enum_job.get_restingset_reactions())
 
+    # Remove this line when we properly handle slow unimolecular reactions
+    self._condensed_reactions = set(filter(lambda rxn:len(rxn.reactants)==2, self._condensed_reactions))
+
   def make_stats_objects(self):
     """
     Create stats objects for reactions and resting sets.
     make_stats() will also make stats objects for potential spurious reactions and resting sets
     """
-=======
-    # Remove this line when we properly handle slow unimolecular reactions
-    self._condensed_reactions = set(filter(lambda rxn:len(rxn.reactants)==2, self._condensed_reactions))
 
     # Create stats objects for reactions and resting sets
     # make_stats() will also make stats objects for potential spurious reactions and resting sets
->>>>>>> 090ea1c1
     self._rs_to_stats, self._rxn_to_stats = stats_utils.make_stats(
         list(self._complexes),
         list(self._restingsets),
