kinda_params = {
  'stop_macrostate_mode': 'disassoc', # may be 'disassoc', 'count-by-complex', 'count-by-domain'
  'start_macrostate_mode': 'disassoc', # may be 'disassoc', 'count-by-complex', 'count-by-domain'
  'multistrand_similarity_threshold': 0.51,
  'nupack_similarity_threshold': 0.51,
  'multistrand_multiprocessing': True,
  'nupack_multiprocessing': True,
  'max_concentration': 1e-7  # Provides a default max concentration for each resting set, used for system-level scores
}

# These defaults are given directly to Multistrand, unless overridden
# while initializing a System object
multistrand_params = {
  'verbosity': 0,
  'dangles': 'Some',
  'simulation_time': 1.00, 
  'output_interval': 0,
  'parameter_type': 'Nupack',
  'substrate_type': 'DNA',
  'rate_method': 'Metropolis',
  'temperature': 25,
<<<<<<< HEAD
  #'sodium': 1.0,
  #'magnesium': 0.0,
  'unimolecular_scaling': 5.0e6,
  'bimolecular_scaling': 1.4e6,
=======
  'sodium': 1.0,
  'magnesium': 0.0,
  'unimolecular_scaling': 2.41686715e6,
  'bimolecular_scaling': 8.01171383e5,
>>>>>>> 090ea1c1
  'join_concentration': 1e-15 # this must be low enough to ensure no bind reactions occur after the first step of a simulation
}

# These defaults are given directly to the Nupack Python interface, unless
# overridden while initializing a System object
nupack_params = {
  'dangles': 'some',
  'material': 'dna',
  'T': 25,
  #'sodium': 1.0,
  #'magnesium': 0.0
}

# These defaults are given directly to Peppercorn, unless overridden
# while initializing a System object
peppercorn_params = {
  'max_complex_size': 6,
  'max_reaction_count': 1000,
  'max_complex_count': 200,
  'release_cutoff_1_1': 8,
  'release_cutoff_1_N': 8,
  'remote_migration': True,
  'max_helix_migration': True
}<|MERGE_RESOLUTION|>--- conflicted
+++ resolved
@@ -19,17 +19,10 @@
   'substrate_type': 'DNA',
   'rate_method': 'Metropolis',
   'temperature': 25,
-<<<<<<< HEAD
-  #'sodium': 1.0,
-  #'magnesium': 0.0,
-  'unimolecular_scaling': 5.0e6,
-  'bimolecular_scaling': 1.4e6,
-=======
   'sodium': 1.0,
   'magnesium': 0.0,
   'unimolecular_scaling': 2.41686715e6,
   'bimolecular_scaling': 8.01171383e5,
->>>>>>> 090ea1c1
   'join_concentration': 1e-15 # this must be low enough to ensure no bind reactions occur after the first step of a simulation
 }
 
