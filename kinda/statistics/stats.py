--- conflicted
+++ resolved
@@ -82,50 +82,30 @@
     reactant depletion that reduces the effective rate of this reaction. 
     Additional simulations are run until the fractional error is
     below the given relative_error threshold. """
-<<<<<<< HEAD
-    assert isinstance(self.multijob, FirstStepModeJob)
-    return self._get_reduced_k1_stats(relative_error, max_sims, **kwargs)[0]
-  def get_k(self, relative_error = 0.5, max_sims = 5000, **kwargs):
-    """ Returns the reaction rate k for this reaction. """
-    assert isinstance(self.multijob, FirstPassageTimeModeJob)
-=======
     assert isinstance(self.multijob, FirstStepModeJob), "KinDA: ERROR: Cannot get k1 for unimolecular reaction"
     return self._get_reduced_k1_stats(relative_error, max_sims, **kwargs)[0]
   def get_k(self, relative_error = 0.5, max_sims = 5000, **kwargs):
     """ Returns the reaction rate k for this reaction. """
     assert isinstance(self.multijob, FirstPassageTimeModeJob), "KinDA: ERROR: Cannot get k for bimolecular reaction"
->>>>>>> 4b7ec0d8
     return self.get_raw_stat('rate',relative_error, max_sims, **kwargs)[0]
   def get_k1(self, relative_error = 0.50, max_sims = 5000, **kwargs):
     """ Returns the raw k1 value calculated from Multistrand trajectory
     simulations. The relative_error is the fractional error allowed in
     the return value. Additional trials are simulated until this error
     threshold is achieved. """
-<<<<<<< HEAD
-    assert isinstance(self.multijob, FirstStepModeJob)
-=======
     assert isinstance(self.multijob, FirstStepModeJob), "KinDA: ERROR: Cannot get k1 for unimolecular reaction"
->>>>>>> 4b7ec0d8
     return self.get_raw_stat('k1',relative_error, max_sims, **kwargs)[0]
   def get_k2(self, relative_error = 0.50, max_sims = 5000, **kwargs):
     """ Returns the k2 folding rate on successful Multistrand trajectories. 
     Additional simulations are run until the fractional error is
     below the given relative_error threshold. """
-<<<<<<< HEAD
-    assert isinstance(self.multijob, FirstStepModeJob)
-=======
     assert isinstance(self.multijob, FirstStepModeJob), "KinDA: ERROR: Cannot get k2 for unimolecular reaction"
->>>>>>> 4b7ec0d8
     return self.get_raw_stat('k2', relative_error, max_sims, **kwargs)[0]
   def get_kcoll(self, relative_error = 0.50, max_sims = 5000, **kwargs):
     """ Returns the average kcoll value calculated over successful Multistrand
     trajectories. Additional simulations are run until the fractional error is
     below the given relative_error threshold. """
-<<<<<<< HEAD
-    assert isinstance(self.multijob, FirstStepModeJob)
-=======
     assert isinstance(self.multijob, FirstStepModeJob), "KinDA: ERROR: Cannot get kcoll for unimolecular reaction"
->>>>>>> 4b7ec0d8
     return self.get_raw_stat('kcoll', relative_error, max_sims, **kwargs)[0]
   def get_prob(self, relative_error = 0.50, max_sims = 5000, **kwargs):
     """ Returns the fraction of Multistrand trajectories that ended
@@ -136,24 +116,6 @@
 
   def get_reduced_k1_error(self, relative_error = 0.50, max_sims = 5000, **kwargs):
     """ Returns the standard error on the net k1 value """
-<<<<<<< HEAD
-    assert isinstance(self.multijob, FirstStepModeJob)
-    return self._get_reduced_k1_stats(relative_error, max_sims, **kwargs)[1]
-  def get_k_error(self, relative_error = 0.5, max_sims = 5000, **kwargs):
-    assert isinstance(self.multijob, FirstPassageTimeModeJob)
-    return self.get_raw_stat('rate', relative_error, max_sims, **kwargs)[1]
-  def get_k1_error(self, relative_error = 0.50, max_sims = 5000, **kwargs):
-    """ Returns the standard error on the raw k1 value """
-    assert isinstance(self.multijob, FirstStepModeJob)
-    return self.get_raw_stat('k1', relative_error, max_sims, **kwargs)[1]
-  def get_k2_error(self, relative_error = 0.50, max_sims = 5000, **kwargs):
-    """ Returns the standard error on k2 """
-    assert isinstance(self.multijob, FirstStepModeJob)
-    return self.get_raw_stat('k2', relative_error, max_sims, **kwargs)[1]
-  def get_kcoll_error(self, relative_error = 0.50, max_sims = 5000, **kwargs):
-    """ Returns the standard error on kcoll """
-    assert isinstance(self.multijob, FirstStepModeJob)
-=======
     assert isinstance(self.multijob, FirstStepModeJob), "KinDA: ERROR: Cannot get k1 for unimolecular reaction"
     return self._get_reduced_k1_stats(relative_error, max_sims, **kwargs)[1]
   def get_k_error(self, relative_error = 0.5, max_sims = 5000, **kwargs):
@@ -170,7 +132,6 @@
   def get_kcoll_error(self, relative_error = 0.50, max_sims = 5000, **kwargs):
     """ Returns the standard error on kcoll """
     assert isinstance(self.multijob, FirstStepModeJob), "KinDA: ERROR: Cannot get kcoll for unimolecular reaction"
->>>>>>> 4b7ec0d8
     return self.get_raw_stat('kcoll', relative_error, max_sims, **kwargs)[1]
   def get_prob_error(self, relative_error = 0.50, max_sims = 5000, **kwargs):
     """ Returns the standard error on the probability """
