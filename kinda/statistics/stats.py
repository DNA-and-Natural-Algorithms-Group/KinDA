# stats.py
# Created by Joseph Berleant, 11/11/2014
#
# Defines RestingSetRxnStats and RestingSetStats, convenience classes that encapsulate
# functions for querying statistics about DSD reactions and resting macrostates.

#### Possible future TODOs:
####   -Implement ComplexStats and ComplexRxnStats
####   -RestingSetRxnStats can be updated to take a DNAObjects.Reaction object,
####    rather than reactants and products separately.

## IMPORTS

import math

from ..simulation.multistrandjob import FirstPassageTimeModeJob, \
    TransitionModeJob, FirstStepModeJob
from ..simulation.nupackjob import NupackSampleJob
from ..enumeration.enumeratejob import EnumerateJob
from ..objects import utils, Macrostate
from .. import nupack, options
import stats_utils
    

## CLASSES

class RestingSetRxnStats(object):
  """ Calculates statistics for this resting-set reaction.
      The following statistics are calculated directly:
        - rate (via Multistrand) of collision leading to success (k1)
        - minimum k1 rate based on worst-case reactant depletion
        - rate (via Multistrand) of successful folding after collision (k2)
      The following information should be stored with this object for
      convenience in displaying and calculating certain information:
        - RestingSetStats objects for each reactant
        - ComplexRxnStats objects for each collision reaction contributing to k1 [NOT IMPLEMENTED]
        - ComplexRxnStats objects for each sub-reaction contributing to k2 [NOT IMPLEMENTED]
  """
  def __init__(self, *args, **kargs):
    ## Extract function arguments
    reactants = kargs['reactants']
    products = kargs['products']
    multijob = kargs.get('multistrand_job', None)
    multijob_tag = kargs.get('tag', 'success')
  
    ## Store reactants and products
    self.reactants = reactants[:]
    self.products = products[:]
      
    ## Make Multistrand job object for k1 and k2
    if multijob == None:
      if len(self.reactants) == 2:
        self.multijob = FirstStepModeJob(self.reactants, [self.products], [multijob_tag])
      elif len(self.reactants) == 1:
        self.multijob = FirstPassageTimeModeJob(self.reactants, [self.products], [multijob_tag])
      else:
        self.multijob = None
        print "KinDA: ERROR: Cannot handle reactions with more than 2 or less than 1 reactants. Simulations of reaction {} -> {} may fail.".format(self.reactants, self.products)
    else:
      self.multijob = multijob
    self.multijob_tag = multijob_tag
    
    ## Initialize RestingSetStats list
    self.rs_stats = {rs: None for rs in self.reactants}
    
  
  def _get_reduced_k1_stats(self, relative_error, max_sims):
    """ Returns a tuple of the net k1 value and standard error,
    calculated by taking into account temporary
    reactant depletion that reduces the effective rate of this reaction. 
    Additional simulations are run until the fractional error is
    below the given relative_error threshold. """
    fractions = [1 - rs.get_temporary_depletion(relative_error, max_sims) \
                                      for rs in self.rs_stats.values() if rs != None]
    rate_fraction = reduce(lambda x,y: x*y, fractions, 1.0)
    raw_k1 = self.get_k1(relative_error / rate_fraction, max_sims)
    raw_k1_err = set.get_k1_err(max_sims = 0)
    k1 = (raw_k1*rate_fraction, raw_k1_err*rate_fraction)
    return k1

  def get_reduced_k1(self, relative_error = 0.50, max_sims = 5000, **kwargs):
    """ Returns the net k1 value, calculated by taking into account temporary
    reactant depletion that reduces the effective rate of this reaction. 
    Additional simulations are run until the fractional error is
    below the given relative_error threshold. """
    assert isinstance(self.multijob, FirstStepModeJob), "KinDA: ERROR: Cannot get reduced k1 for unimolecular reaction"
    return self._get_reduced_k1_stats(relative_error, max_sims, **kwargs)[0]
  def get_k1(self, relative_error = 0.50, max_sims = 5000, **kwargs):
    """ Returns the raw k1 value calculated from Multistrand trajectory
    simulations. The relative_error is the fractional error allowed in
    the return value. Additional trials are simulated until this error
    threshold is achieved. """
<<<<<<< HEAD
    assert isinstance(self.multijob, FirstStepModeJob), "KinDA: ERROR: Cannot get k1 for unimolecular reaction"
    return self.get_raw_stat('k1', relative_error, max_sims, **kwargs)[0]
=======
    return self.get_raw_stat('k1',relative_error, max_sims, **kwargs)[0]
>>>>>>> 23cfe1d8
  def get_k2(self, relative_error = 0.50, max_sims = 5000, **kwargs):
    """ Returns the k2 folding rate on successful Multistrand trajectories. 
    Additional simulations are run until the fractional error is
    below the given relative_error threshold. """
    return self.get_raw_stat('k2', relative_error, max_sims, **kwargs)[0]
  def get_kcoll(self, relative_error = 0.50, max_sims = 5000, **kwargs):
    """ Returns the average kcoll value calculated over successful Multistrand
    trajectories. Additional simulations are run until the fractional error is
    below the given relative_error threshold. """
    assert isinstance(self.multijob, FirstStepModeJob), "KinDA: ERROR: Cannot get kcoll for unimolecular reaction"
    return self.get_raw_stat('kcoll', relative_error, max_sims, **kwargs)[0]
  def get_prob(self, relative_error = 0.50, max_sims = 5000, **kwargs):
    """ Returns the fraction of Multistrand trajectories that ended
    in the product states given to this Stats object. This may not be
    a meaningful value. Additional simulations are run until the fractional
    error is below the given relative_error threshold. """
    return self.get_raw_stat('prob', relative_error, max_sims, **kwargs)[0]

  def get_reduced_k1_error(self, relative_error = 0.50, max_sims = 5000, **kwargs):
    """ Returns the standard error on the net k1 value """
    assert isinstance(self.multijob, FirstStepModeJob), "KinDA: ERROR: Cannot get reduced k1 for unimolecular reaction"
    return self._get_reduced_k1_stats(relative_error, max_sims, **kwargs)[1]
  def get_k1_error(self, relative_error = 0.50, max_sims = 5000, **kwargs):
    """ Returns the standard error on the raw k1 value """
    return self.get_raw_stat('k1', relative_error, max_sims, **kwargs)[1]
  def get_k2_error(self, relative_error = 0.50, max_sims = 5000, **kwargs):
    """ Returns the standard error on k2 """
    return self.get_raw_stat('k2', relative_error, max_sims, **kwargs)[1]
  def get_kcoll_error(self, relative_error = 0.50, max_sims = 5000, **kwargs):
    """ Returns the standard error on kcoll """
    assert isinstance(self.multijob, FirstStepModeJob), "KinDA: ERROR: Cannot get kcoll for unimolecular reaction"
    return self.get_raw_stat('kcoll', relative_error, max_sims, **kwargs)[1]
  def get_prob_error(self, relative_error = 0.50, max_sims = 5000, **kwargs):
    """ Returns the standard error on the probability """
    return self.get_raw_stat('prob', relative_error, max_sims, **kwargs)[1]

  def get_simulation_data(self):
    return self.multijob.get_simulation_data()
  def get_invalid_simulation_data(self):
    return self.multijob.get_invalid_simulation_data()

  def get_reaction_times(self):
    tag_id = self.get_multistrandjob().tag_id_dict[self.multijob_tag]
    sim_data = self.get_simulation_data()
    return sim_data['times'][sim_data['tags'] == tag_id]
  def get_reaction_kcolls(self):
    assert isinstance(self.multijob, FirstStepModeJob), "KinDA: ERROR: Cannot get kcoll for unimolecular reaction"
    tag_id = self.get_multistrandjob().tag_id_dict[self.multijob_tag]
    sim_data = self.get_simulation_data()
    return sim_data['kcoll'][sim_data['tags'] == tag_id]

  def get_num_sims(self, tag = None):
    if tag is None:
      return self.get_multistrandjob().total_sims
    else:
      tag_id = self.get_multistrandjob().tag_id_dict[tag]
      return (self.get_simulation_data()['tags'] == tag_id).sum()
  def get_num_successful_sims(self):
    return self.get_num_sims(tag = self.get_multistrand_tag())
  def get_num_failed_sims(self):
    return self.get_num_sims() - self.get_num_successful_sims() - self.get_num_timeout_sims()
  def get_num_timeout_sims(self):
    return self.get_num_sims() - self.get_simulation_data()['valid'].sum()
    
  def get_raw_stat(self, stat, relative_error, max_sims, verbose = 0, 
      init_batch_size = 50, 
      min_batch_size = 50, 
      max_batch_size = 500, 
      sims_per_update = 1, 
      sims_per_worker = 1):
    """ General function to reduce the error on the given statistic
    to below the given threshold and return the value and standard
    error of the statistic. """
    # Reduce error to threshold
    self.multijob.reduce_error_to(relative_error, max_sims, 
        reaction = self.multijob_tag, 
        stat = stat, 
        init_batch_size = init_batch_size,
        min_batch_size = min_batch_size,
        max_batch_size = max_batch_size,
        sims_per_update = sims_per_update,
        sims_per_worker = sims_per_worker,
        verbose = verbose)

    # Calculate and return statistic
    val = self.multijob.get_statistic(self.multijob_tag, stat)
    error = self.multijob.get_statistic_error(self.multijob_tag, stat)
    return (val, error)
 
  def set_rs_stats(self, reactant, stats):
    self.rs_stats[reactant] = stats
  def get_rs_stats(self, reactant):
    return self.rs_stats[reactant]
    
  def get_multistrandjob(self):
    return self.multijob
  def get_multistrand_tag(self):
    return self.multijob_tag
  
  
    
class RestingSetStats(object):
  """ Calculates statistics for this resting set.
      The following statistics are calculated directly:
        - probability of each resting set conformation
        - probability of each nucleotide being bound correctly [NOT IMPLEMENTED]
        - getting MFE structure (or top N structures)
      The following information should be stored with this object
      for convenience in the form of other stats objects,
      using the add_XXX_rxn() functions:
        - inter-RS reactions (RestingSetRxnStats)
        - spurious reactions (RestingSetRxnStats)
  """
  
  
  def __init__(self, restingset, kinda_params = {}, nupack_params = {}):
    """ Initialize a RestingSetStats object from a DNAObjects.RestingSet
    object. The stats objects for reaction data should be added later
    with the add_XXX_rxn() functions. """
    ## Store resting set
    self.restingset = restingset
    self.strands = list(restingset.complexes)[0].strands
    self.strand_seqs = [s.sequence for s in self.strands]
    
    ## Set up NUPACK sampler (for conformation probabilities)
    self.sampler = NupackSampleJob(
        restingset,
        similarity_threshold = kinda_params.get('nupack_similarity_threshold', None),
        multiprocessing = kinda_params.get('nupack_multiprocessing', True),
        nupack_params = nupack_params
    )
    
    ## Set up MFE structures list
    self.mfe_structs = []

    ## Set up parameters for certain calculations
    self.c_max = None
  
    ## Set up reaction stat lists
    self.inter_rxns = []
    self.spurious_rxns = []
    
  def get_conformation_prob(self, complex_name, relative_error = 0.50, max_sims = 100000, **kwargs):
    """ Returns the probability and probability error
    of the given conformation based on the current number of samples.
    Use None as a complex name to get the probability of
    conformations that do not match up with any of the expected
    conformations. """
    self.sampler.reduce_error_to(relative_error, max_sims, complex_name, **kwargs)
    prob = self.sampler.get_complex_prob(complex_name)
    return prob

  def get_conformation_prob_error(self, complex_name, 
      relative_error = 0.50, max_sims = 100000, **kwargs):
    self.sampler.reduce_error_to(relative_error, max_sims, complex_name, **kwargs)
    error = self.sampler.get_complex_prob_error(complex_name)
    return error

  def get_conformation_probs(self, 
      relative_error = 0.50, max_sims = 100000, verbose = 0, **kwargs):
    """ Returns the probability and probability error for all
    conformations in the resting set as a dictionary. """
    names = [c.name for c in self.restingset.complexes] + [None]
    for e, n in enumerate(names):
      v = 2 if (verbose == 1 and e == 0) else verbose
      num_sims = self.sampler.reduce_error_to(relative_error, max_sims, n, verbose = v, **kwargs)
      max_sims -= num_sims
    return {name: self.get_conformation_prob(name, max_sims = 0) for name in names}

  def get_similarity_threshold(self):
    return self.sampler.similarity_threshold
  def set_similarity_threshold(self, threshold):
    self.sampler.set_similarity_threshold(threshold)

  def get_conformation_prob_data(self, complex_name):
    return self.sampler.get_complex_prob_data(complex_name)

  def get_num_sims(self):
    return self.get_nupackjob().total_sims
  def get_conformation_count(self, complex_name = None):
    return self.get_nupackjob().get_complex_count(complex_name)
    
    
  def get_top_MFE_structs(self, num):
    """ Attempts to obtain the top <num> MFE structures by calling
    NUPACK's subopt executable with increasingly higher energy gaps
    until enough structures are returned. """
    return self.get_nupackjob().get_top_MFE_structs(num)
    
  def get_temporary_depletion_due_to(self, rxn, relative_error = 0.5, max_sims=500):
    binding_polynomial = 1. / (1 - self.get_temporary_depletion(relative_error, max_sims))

    other_reactant = rxn.reactants[0] if rxn.reactants[0]!=self.restingset else rxn.reactants[1]
    c_max = rxn.get_rs_stats(other_reactant).c_max
    if c_max is None or c_max == 0:  return 0
    return c_max * rxn.get_k1(max_sims = 0) / rxn.get_k2(max_sims = 0) / binding_polynomial
  def get_temporary_depletion(self, relative_error = 0.5, max_sims = 500):
    binding_polynomial = 1.0

    rxns = list(filter(lambda r: len(r.reactants)>1 and r.reactants == r.products, self.inter_rxns))
    for rxn in rxns:
      other_reactant = rxn.reactants[0] if rxn.reactants[0]!=self.restingset else rxn.reactants[1]
      c_max = rxn.get_rs_stats(other_reactant).c_max
      if c_max is None or c_max == 0:  continue

      rxn.get_k1(relative_error, max_sims = max_sims)
      rxn.get_k2(relative_error, max_sims = max_sims)
      binding_polynomial += c_max * rxn.get_k1(max_sims = 0) / rxn.get_k2(max_sims = 0)
     
    return 1 - 1/binding_polynomial

  def get_permanent_depletion_due_to(self, rxn, relative_error, max_sims):
    conc = 1.0
    for reactant in rxn.reactants:
      c_max = rxn.get_rs_stats(reactant).c_max
      if c_max == None:
        return 0.0
      conc *= c_max
    dep = conc * rxn.get_k1(relative_error, max_sims = max_sims) / self.c_max
    return dep if not math.isnan(dep) else 0.0
  def get_permanent_depletion(self, relative_error = 0.5, max_sims = 500):
    """ Returns the rate in /s at which the given resting set is depleted due to spurious reactions """
    if self.c_max == None or self.c_max == 0:
      return 0.0

    depletions = [self.get_permanent_depletion_due_to(rxn, relative_error, max_sims) for rxn in self.spurious_rxns]
    return sum(depletions)
  
  def add_inter_rxn(self, rxn):
    self.inter_rxns.append(rxn)
  def add_spurious_rxn(self, rxn):
    self.spurious_rxns.append(rxn)

  def get_nupackjob(self):
    return self.sampler
  
### NOTE: ComplexRxnStats and ComplexStats are not currently fully implemented
#
# class ComplexRxnStats(object):
#   """ Calculates statistics for this complex-level reaction.
#       The following statistics are calculated directly:
#         - rate constant (via Multistrand)
#         - rate constants of base-by-base subreactions [NOT IMPLEMENTED]
#       The following information should be stored with this object for
#       convenience in displaying and calculating certain information:
#         - ComplexStats objects for each reactant
#   """
#   def __init__(self, reactants, products, loose_products = True, loose_cutoff = None):
#     ## Store reactants and products
#     self.reactants = reactants[:]
#     self.products = products[:]
#     
#     ## If necessary, create "loose" product macrostates allowing a set amount
#     ## of deviation from the exact product complexes.
#     if loose_products:
#       if loose_cutoff == None:
#         loose_cutoff = options.kinda_params['loose_complex_similarity']
#       macrostates = [utils.similar_complex_macrostate(c, loose_cutoff) for c in products]
#     else:
#       macrostates = [utils.exact_complex_macrostate(c) for c in products]
#     self.stop_conditions = Macrostate(name = 'success',
#                                                  type = 'conjunction',
#                                                  macrostates = macrostates)
#                   
#     ## Set up Multistrand simulation job for the overall reaction
#     self.rxnjob = FirstPassageTimeModeJob(self.reactants, self.stop_conditions)
#     
#     ## Set up Multistrand simulation jobs for base-by-base reactions
#     ## [NOT IMPLEMENTED]
#     
#     ## Initialize ComplexStats list for reactants
#     self.complex_stats = dict([(c.id, None) for c in reactants])
#     
#   def get_rate(self, relative_error = 0.50, max_sims = 500):
#     self.rxnjob.reduce_error_to(relative_error, max_sims, 'success', 'rate')
#     rate = self.rxnjob.get_statistic('success', 'rate')
#     error = self.rxnjob.get_statistic_error('success', 'rate')
#     return (rate, error)
#     
#   def set_complex_stats(self, complex_id, stats):
#     self.complex_stats[complex_id] = stats
#   def get_complex_stats(self, complex_id):
#     return self.complex_stats[complex_id]
#   
# class ComplexStats(object):
#   pass
# <|MERGE_RESOLUTION|>--- conflicted
+++ resolved
@@ -90,12 +90,7 @@
     simulations. The relative_error is the fractional error allowed in
     the return value. Additional trials are simulated until this error
     threshold is achieved. """
-<<<<<<< HEAD
-    assert isinstance(self.multijob, FirstStepModeJob), "KinDA: ERROR: Cannot get k1 for unimolecular reaction"
     return self.get_raw_stat('k1', relative_error, max_sims, **kwargs)[0]
-=======
-    return self.get_raw_stat('k1',relative_error, max_sims, **kwargs)[0]
->>>>>>> 23cfe1d8
   def get_k2(self, relative_error = 0.50, max_sims = 5000, **kwargs):
     """ Returns the k2 folding rate on successful Multistrand trajectories. 
     Additional simulations are run until the fractional error is
@@ -254,11 +249,12 @@
     error = self.sampler.get_complex_prob_error(complex_name)
     return error
 
-  def get_conformation_probs(self, 
-      relative_error = 0.50, max_sims = 100000, verbose = 0, **kwargs):
+  def get_conformation_probs(self, relative_error = 0.50, max_sims = 100000, spurious = True, verbose = 0, **kwargs):
     """ Returns the probability and probability error for all
     conformations in the resting set as a dictionary. """
-    names = [c.name for c in self.restingset.complexes] + [None]
+    names = [c.name for c in self.restingset.complexes]
+    if spurious:
+        names += [None] 
     for e, n in enumerate(names):
       v = 2 if (verbose == 1 and e == 0) else verbose
       num_sims = self.sampler.reduce_error_to(relative_error, max_sims, n, verbose = v, **kwargs)
