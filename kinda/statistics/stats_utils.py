# stats_utils.py
# Created by Joseph Berleant, 11/11/2014
#
# Provides utility functions for making stats objects, computing system-level scores,
# and exporting/importing data from a KinDA session.

####  Future possible TODOs:
####        make_ComplexRxnStats
####        make_ComplexStats
####        calc_intended_rxn_score


## IMPORTS

import sys

import itertools as it

import numpy as np

from .. import __version__ as KINDA_VERSION
from .. import objects as dna
from .. import options
from ..simulation.multistrandjob import FirstPassageTimeModeJob, FirstStepModeJob
from .stats import RestingSetRxnStats, RestingSetStats


## GLOBALS
def listminuslist(minuend, subtrahend):
  """ For each element in subtrahend, removes an equal element in minuend, with earlier
  elements removed first. The order of the remaining elements in minuend is preserved. """
  difference = minuend[:]
  for elem in subtrahend:
    if elem in difference: difference.remove(elem)
  return difference
  

######################################
# Utilities for making Stats objects #
######################################

def make_RestingSetRxnStats(restingsets, detailed_rxns, condensed_rxns, kinda_params = {}, multistrand_params = {}):
  """ A convenience function, creating a dict mapping
  reactions to stats objects such that all stats objects
  with the same reactants share a Multistrand job object
  for improved efficiency. """

  print "KinDA: Constructing internal KinDA objects...\r",
  sys.stdout.flush()

  # Initialize set of spurious reactions
  spurious_rxns = set([]); # a list of all spurious reactions possible between any reactant pair
  
  # Determine all possible sets of reactants
  # Each reaction may have 1 or 2 reactants
  all_reactants = set(
      [
          tuple(sorted([r1, r2], key = lambda rs: rs.id))
          for r1, r2
          in it.product(restingsets, restingsets)
      ] +
      [(r,) for r in restingsets]
  )
  
  # Make a Multistrand simulation job for each reactant group
  reactants_to_mjob = {}
  for i, reactants in enumerate(all_reactants):
    # Group all products coming from these reactants together
    enum_prods = [list(rxn.products) for rxn in condensed_rxns if rxn.reactants_equal(reactants)]

    # Get spurious products from these reactants
    spurious_prods = get_spurious_products(reactants, detailed_rxns, enum_prods)
    new_spurious_rxns = [
        dna.RestingSetReaction(
            reactants = reactants,
            products  = p)
        for p in spurious_prods]
    spurious_rxns |= set(new_spurious_rxns)
    
    # Make product tags for each product group so data can be pulled out later
    tags = [str(rxn) for rxn in condensed_rxns if rxn.reactants_equal(reactants)]
    tags += ['_spurious({})'.format(str(rxn)) for rxn in new_spurious_rxns]
    spurious_flags = [False]*len(enum_prods) + [True]*len(spurious_prods)
    
    # Make Macrostates for Multistrand stop conditions
    stop_conditions = [
      create_stop_macrostate(state, tag, spurious = spurious_flag, options = kinda_params)
        for state, tag, spurious_flag
        in zip(enum_prods + spurious_prods, tags, spurious_flags)
      ]
    
    # Make Boltzmann sampling selector functions for each reactant
    start_macrostate_mode = kinda_params.get('start_macrostate_mode', 'disassoc')
    similarity_threshold = kinda_params['multistrand_similarity_threshold']
    boltzmann_selectors = [
        create_boltzmann_selector(
            restingset, 
            mode = start_macrostate_mode,
            similarity_threshold = similarity_threshold
        )
        for restingset in reactants
    ]

    # Make Multistrand job
    multiprocessing = kinda_params.get('multistrand_multiprocessing', True)
    if len(reactants) == 2:
      job = FirstStepModeJob(
          reactants,
          stop_conditions,
          boltzmann_selectors = boltzmann_selectors,
          multiprocessing = multiprocessing,
          multistrand_params = multistrand_params
      )
    elif len(reactants) == 1:
      job = FirstPassageTimeModeJob(
          reactants,
          stop_conditions,
          boltzmann_selectors = boltzmann_selectors,
          multiprocessing = multiprocessing,
          multistrand_params = multistrand_params
      )
    reactants_to_mjob[reactants] = job

    print "KinDA: Constructing internal KinDA objects... {}%\r".format(100*i/len(all_reactants)),
    sys.stdout.flush()
    
  # Create RestingSetRxnStats object for each reaction
  rxn_to_stats = {}
  for rxn in condensed_rxns:
    stats = RestingSetRxnStats(
        reactants = rxn.reactants,
        products = rxn.products,
        multistrand_job = reactants_to_mjob[tuple(sorted(rxn.reactants, key = lambda rs: rs.id))],
        tag = str(rxn)
    )
    rxn_to_stats[rxn] = stats

  # Create a RestingSetRxnStats object for each spurious reaction between a set of reactants
  # The "unproductive" reaction will be included either as a valid reaction (if it was enumerated) or spurious if not.
  # However, note that by default we modify Peppercorn enumeration to include all unproductive reactions.
  for rxn in spurious_rxns:
    stats = RestingSetRxnStats(
        reactants = rxn.reactants,
        products = rxn.products,
        multistrand_job = reactants_to_mjob[tuple(sorted(rxn.reactants, key = lambda rs: rs.id))],
        tag = '_spurious({0})'.format(str(rxn))
    )
    rxn_to_stats[rxn] = stats

  print "KinDA: Constructing internal KinDA objects... Done!"

  return rxn_to_stats
  
def get_spurious_products(reactants, reactions, stop_states):
  """ It is desirable to have Multistrand simulations end
  when interacting complexes have deviated so much from expected
  trajectories that any calculated reaction times actually
  include undesired interactions.
  Complexes along expected reaction trajectories are split up
  in all possible ways, and expected complexes are disregarded.
  This produces all unexpected complexes produced 'one step' away
  from the expected reaction trajectories. Note that complexes 
  produced by binding of the two reactants in unexpected ways
  are classified as unproductvie unless they dissociate into an
  unenumerated strand-level complex, in which case they are
  considered to be spurious.  """
  def hashable_strand_rotation(strands):
    index = 0
    poss_starts = range(len(strands))
    strands_ext = strands + strands
    while len(poss_starts) > 1 and index < len(strands):
      to_compare = [strands_ext[i + index] for i in poss_starts]
      min_strand = min(to_compare, key=lambda strand: strand.name)
      poss_starts = filter(lambda i: strands_ext[i + index] == min_strand, poss_starts)
      index += 1      
    start = poss_starts[0]
    return tuple(strands[start:] + strands[:start])
  def hashable_state(state):
    filtered = filter(lambda x: x != (), state)
    return tuple(sorted([hashable_strand_rotation(f) for f in filtered]))
  def enumerate_states(init_state, reactions, enumerated):
    """ Enumerates all states reachable from init_state by following any of the
    strand-list reactions given. The results are stored in <enumerated>.
    To prevent enumerating past the expected stop conditions,
    include the stop conditions as the initial value of <enumerated>.
    Note that <enumerated> is modified in place. """
    enumerated.add(init_state)
    for rxn in reactions:
      unreacting = listminuslist(list(init_state), rxn[0])
      if len(unreacting) == len(init_state) - len(rxn[0]): # check that all reactants were present
        new_state = hashable_state(unreacting + rxn[1])
        if new_state not in enumerated:
          enumerate_states(new_state, reactions, enumerated)
    return enumerated

  def binding_spurious_states(init_state, valid_states):
    """ Return spurious states one step away from given reactants,
    produced by a binding reaction between two reactants """
    spurious_states = set([])

    # states produced through binding
    for r1 in init_state:
      for r2 in listminuslist(list(init_state), [r1]):
        rot1 = [r1[i:] + r1[:i] for i in range(len(r1))]
        rot2 = [r2[i:] + r2[:i] for i in range(len(r2))]
        unreacting = listminuslist(list(init_state), [r1, r2])
        spurious_states |= set([hashable_state(unreacting + [a+b]) for a,b in it.product(rot1, rot2)])

    spurious_states = set([s for s in spurious_states if s not in valid_states])
    return spurious_states
  def dissociation_spurious_states(init_state, valid_states):
    """ Return spurious states one step away from given reactants,
    produced by a dissocation reaction. """
    spurious_states = set([])

    # states produced through disassociation
    for r in init_state:
      unreacting = listminuslist(list(init_state), [r])
      for i in range(len(r)):
        for j in range(i, len(r)):
          new_state = hashable_state(unreacting + [r[i:j], r[j:]+r[:i]])
          spurious_states.add(new_state)

    spurious_states = set([s for s in spurious_states if s not in valid_states])
    return spurious_states
  def one_step_spurious_states(init_state, valid_states):
    return (binding_spurious_states(init_state, valid_states)
        | dissociation_spurious_states(init_state, valid_states))
  def create_restingsets(valid_objects, spurious_strands):
    strands_to_restingsets = {}

    for strands in spurious_strands:
      name = ":".join(s.name for s in strands)
      c = dna.Complex(name = "cpx_" + name, strands = strands)
      strands_to_restingsets[strands] = dna.RestingSet(name = "rs_" + name, complexes = [c])

    return strands_to_restingsets
    
  # Convert to strandlist-level objects
  strandlist_reactants = hashable_state([tuple(r.strands) for r in reactants])
  strandlist_reactions = [[[hashable_strand_rotation(r.strands) for r in rxn.reactants],
                           [hashable_strand_rotation(p.strands) for p in rxn.products]]
                          for rxn in reactions]
  strandlist_stop_states = set([hashable_state([tuple(rs.strands) for rs in state])
                            for state
                            in stop_states])
    
  # Valid states consist of all states that we explicitly do NOT wish Multistrand to halt on,
  # plus the given expected stop states.
  # This consists of those states that can be enumerated from the initial state by following
  # the given reactions and all states that can be formed from a binding reaction between
  # two reactants in the initial state.
  valid_states = enumerate_states(strandlist_reactants, strandlist_reactions, strandlist_stop_states.copy()) \
                 | binding_spurious_states(strandlist_reactants, set([]))

  # The spurious states are determined as those one step away from
  # intermediate states only.
  # Stop states are not included because once a stop state is reached,
  # the simulation should halt.
  valid_intermediates = valid_states - strandlist_stop_states
  
  # Get all spurious states that can be formed by dissociation
  # within any valid intermediate state
  spurious_states = set([])
  for state in valid_intermediates:
    spurious_states |= dissociation_spurious_states(state, valid_states)

  # Create RestingSet objects given the strands
  valid_objects = set(obj for rxn in reactions for obj in rxn.reactants + rxn.products)
  spurious_strandlists = set(obj for state in spurious_states for obj in state)
  strands_to_restingsets = create_restingsets(valid_objects, spurious_strandlists)

  # Convert back to RestingSet objects
  spurious_restingsets = [
      [strands_to_restingsets[strands] for strands in state]
      for state in spurious_states
  ]
    
  return spurious_restingsets
  
def create_stop_macrostate(state, tag, spurious, options):
  """ For most simulations, there is a specific way to produce a macrostate
  from a given system state consisting of a list of complexes/resting sets.
  This procedure is as follows:
    1. For each resting set, create a Macrostate corresponding to the value of 'stop_macrostate_mode':
       a) 'disassoc': Create a DISSASSOC Macrostate corresponding to the strands of the resting set.
          Because we assume that no two resting sets share the same list of ordered strands, this
          is often sufficient. This is also the fastest mode for Multistrand simulations.
       b) 'count-by-complex': Create a DISJUNCTION macrostate of COUNT macrostates, where each
          COUNT macrostate uses a fractional cutoff of options['multistrand_similarity_threshold'].
       c) 'count-by-domain': Create a DISJUNCTION macrostate of LOOSE macrostates corresponding to
          p-approximations of each domain-level complex in the resting set.
    2. Create a CONJUNCTION macrostate corresponding to the conjunction
       of the Macrostate for each resting set in the system state.
  One way to optimize this procedure would be to allow the creation of many
  macrostates from a list of system states, where each CONJUNCTION Macrostate
  could share the underlying DISASSOC/LOOSE/EXACT Macrostates. It's not clear
  if this would have a significant performance increase.
  Note that there is no way to represent a macrostate consisting of states with
  2 or more of a certain complex.
  """
  from kinda.objects.utils import restingset_count_by_complex_macrostate, restingset_count_by_domain_macrostate

  mode = options['stop_macrostate_mode']

  if mode not in ['disassoc', 'count-by-complex', 'count-by-domain']:
    print "WARNING: Unknown stop_condition_mode '{}'. Assuming 'disassoc'.".format(mode)
    mode = 'disassoc'

  obj_to_mstate = {}
  for obj in set(state):
    assert(obj._object_type == 'resting-set')
    if mode == 'disassoc' or spurious:
      obj_to_mstate[obj] = dna.Macrostate(type = 'disassoc', complex = next(iter(obj.complexes)))
    elif mode == 'count-by-complex':
      defect = 1 - options['multistrand_similarity_threshold']
      obj_to_mstate[obj] = restingset_count_by_complex_macrostate(obj, defect)
    elif mode == 'count-by-domain':
      defect = 1 - options['multistrand_similarity_threshold']
      obj_to_mstate[obj] = restingset_count_by_domain_macrostate(obj, defect)
          
  macrostates = dna.Macrostate(
    name        = tag,
    type        = 'conjunction',
    macrostates = [obj_to_mstate[o] for o in state])
  return macrostates

## Boltzmann sample-and-select functions must be picklable
## to be used with the multiprocessing library
class DisassocSelector(object):
  def __init__(self, restingset):
    self._restingset = restingset # not actually used
  def __call__(self, struct):
    return True
class CountByComplexSelector(object):
  def __init__(self, restingset, threshold):
    self._restingset = restingset
    self._threshold = threshold
  def __call__(self, struct):
    kinda_struct = dna.Structure(strands = self._restingset.strands, structure = struct)
    return any(
        dna.utils.defect(complex, kinda_struct) < 1-self._threshold
        for complex in self._restingset.complexes
    )
class CountByDomainSelector(object):
  def __init__(self, restingset, threshold):
    self._restingset = restingset
    self._threshold = threshold
  def __call__(self, struct):
    kinda_struct = dna.Structure(strands = self._restingset.strands, structure = struct)
    return any(
        dna.utils.max_domain_defect(complex, kinda_struct) < 1-self._threshold
        for complex in self._restingset.complexes
    )



def create_boltzmann_selector(restingset, mode, similarity_threshold = None):
  """ Creates a 'selector' function that takes a secondary structure
  description for this resting set and returns True if it satisfies the given
  mode and similarity threshold. Available modes are:
    disassoc: any secondary structure with the same ordered strands
    count-by-complex: any secondary structure where the fractional defect over
      the entire complex is within 1-similarity_threshold of any of the conformations
      in the given resting set
    count-by-domain: any secondary structure where, for at least one of the conformations
      in the resting set, the fractional defect over every domain is
      within 1-similarity_threshold 
  Each function takes a single argument, the secondary structure as a dot-paren-plus string,
  which should be taken from the space of possible secondary structures with the resting set's
  strand ordering.
  """
  if mode == 'disassoc':
    return DisassocSelector(restingset)
  elif mode == 'count-by-complex':
    assert similarity_threshold is not None
    return CountByComplexSelector(restingset, similarity_threshold)
  elif mode == 'count-by-domain':
    assert similarity_threshold is not None
    return CountByDomainSelector(restingset, similarity_threshold)

def make_RestingSetStats(restingsets, kinda_params = {}, nupack_params = {}):
  """ A convenience function to make RestingSetStats objects for
  a list of given RestingSets. Returns a dict mapping the RestingSets
  to their corresponding stats objects. """
  rs_to_stats = {rs: RestingSetStats(rs, kinda_params = kinda_params, nupack_params = nupack_params) for rs in restingsets}
  return rs_to_stats
  
def make_stats(complexes, restingsets, detailed_rxns, condensed_rxns, kinda_params = {}, multistrand_params = {}, nupack_params = {}):
  """ Creates a RestingSetRxnStats object for each resting-set reaction
  and a RestingSetStats object for each resting set. """

  # Make RestingSetRxnStats objects for condensed reactions and predicted spurious reactions.
  rxn_to_stats = make_RestingSetRxnStats(restingsets, detailed_rxns, condensed_rxns, kinda_params, multistrand_params)

  # Collect all resting sets, including spurious ones predicted by make_RestingSetRxnStats()
  # and make RestingSetStats for each.
  rs_rxns = rxn_to_stats.keys()
  restingsets = set(restingsets + [rs for rxn in rs_rxns for rs in rxn.reactants+rxn.products])
  rs_to_stats = make_RestingSetStats(restingsets, kinda_params, nupack_params)
  
  condensed_rxns_set = set(condensed_rxns)

  # Link RestingSetStats and RestingSetRxnStats objects to each other.
  for rxn in rs_rxns:
    rxn_stats = rxn_to_stats[rxn]
    for reactant in set(rxn.reactants):
      rs_stats = rs_to_stats[reactant]
      rxn_stats.set_rs_stats(reactant, rs_stats)
      if rxn in condensed_rxns_set:
        rs_stats.add_inter_rxn(rxn_stats)
      else:
        rs_stats.add_spurious_rxn(rxn_stats)

  return rs_to_stats, rxn_to_stats



######################################
#          Score calculation         #
######################################

def calc_spurious_rxn_score(system_stats, relative_error = 0.5, max_sims = 500):
  """ Calculates the spurious reaction score, which is the maximum rate of depletion of
  any resting set due to spurious reactions. """
  max_depletion = 0.0
  for rs in system_stats.get_restingsets():
    stats = system_stats.get_stats(rs)
    max_depletion = max(max_depletion, stats.get_permanent_depletion(relative_error, max_sims = max_sims))
  return max_depletion

def calc_unproductive_rxn_score(system_stats, relative_error = 0.5, max_sims = 500):
  """ Calculates the unproductive reaction score, which is the maximum fraction of any resting set
  occuped with unproductive reactions at a given time. """
  max_depletion = 0.0
  for rs in system_stats.get_restingsets():
    stats = system_stats.get_stats(rs)
    max_depletion = max(max_depletion, stats.get_temporary_depletion(relative_error, max_sims = max_sims))
  return max_depletion



######################################
#       Import/Export Utilities      #
######################################

def export_data(sstats, filepath):
  """ Exports data of this KinDA object so that it can be imported in a later Python session.
  Does not export the entire KinDA object (only the XXXStats data that has been collected).
  Data is exported in JSON format.
  The following constructs are exported:
    - domains
    - strands
    - complexes
    - resting sets
    - reactions
    - resting-set reactions
    - resting-set statistics objects
    - resting-set-reaction statistics objects
  Implemented, but badly and fragily dependent on KinDA object implementation """
  ## Extract all objects to be exported
  rs_reactions = sstats._condensed_reactions
  restingsets = sstats._restingsets
  reactions = sstats._detailed_reactions
  complexes = sstats._complexes
  strands = set(sum([c.strands for c in complexes], []))
  domains = set(sum([s.base_domains() for s in strands], []))

  ## Note: We destroy the domain hierarchy and only store "base" domains. This could be potentially bad.
  domain_to_id = {dom: 'dom{0}_{1}'.format(dom.id, dom.name) for dom in domains} # id #s are guaranteed to be unique within a Python session
  domain_to_dict = {d_id: {'name': d.name, 'sequence': str(d.sequence)} for d,d_id in domain_to_id.iteritems()}

  strand_to_id = {strand: 'strand{0}_{1}'.format(strand.id, strand.name) for strand in strands}
  strand_to_dict = {}
  for s, s_id in strand_to_id.iteritems():
    strand_domains = [domain_to_id[d] for d in s.base_domains()]
    strand_to_dict[s_id] = {'name': s.name, 'domains': strand_domains}

  complex_to_id = {cpx: 'cpx{0}_{1}'.format(cpx.id, cpx.name) for cpx in complexes}
  complex_to_dict = {}
  for c, c_id in complex_to_id.iteritems():
    cpx_strands = [strand_to_id[s] for s in c.strands]
    complex_to_dict[c_id] = {'name': c.name, 'strands': cpx_strands, 'structure': c.structure.to_dotparen()}

  rs_to_id = {rs: 'rs{0}_{1}'.format(rs.id, rs.name) for rs in restingsets}
  rs_to_dict = {}
  for rs, rs_id in rs_to_id.iteritems():
    rs_complexes = [complex_to_id[c] for c in rs.complexes]
    rs_to_dict[rs_id] = {'name': rs.name, 'complexes': rs_complexes}

  rxn_to_id = {rxn: 'rxn{0}_{1}'.format(rxn.id, str(rxn)) for rxn in reactions}
  rxn_to_dict = {}
  for r, r_id in rxn_to_id.iteritems():
    reactants = [complex_to_id[c] for c in r.reactants]
    products = [complex_to_id[c] for c in r.products]
    rxn_to_dict[r_id] = {'name': r.name, 'reactants': reactants, 'products': products}

  rsrxn_to_id = {rsrxn: 'rsrxn{0}_{1}'.format(rsrxn.id, str(rsrxn)) for rsrxn in rs_reactions}
  rsrxn_to_dict = {}
  for r, r_id in rsrxn_to_id.iteritems():
    reactants = [rs_to_id[rs] for rs in r.reactants]
    products = [rs_to_id[rs] for rs in r.products]
    rsrxn_to_dict[r_id] = {'name': r.name, 'reactants': reactants, 'products': products}

  rsstats_to_dict = {}
  for rs in restingsets:
    stats = sstats.get_stats(rs)
    rsstats_to_dict[rs_to_id[rs]] = {'similarity_threshold': stats.get_similarity_threshold(), 'c_max': stats.c_max}
    for c in rs.complexes:
      rsstats_to_dict[rs_to_id[rs]][complex_to_id[c]] = {
        'prob': '{0} +/- {1}'.format(stats.get_conformation_prob(c.name, 1, max_sims=0), stats.get_conformation_prob_error(c.name, max_sims=0)),
        'similarity_data': list(stats.get_conformation_prob_data(c.name))
      }

  rsrxnstats_to_dict = {}
  for rsrxn in rs_reactions:
    stats = sstats.get_stats(rsrxn)
    sim_data = {key: d.tolist() for key,d in stats.get_simulation_data().iteritems()}
    if len(rsrxn.reactants) == 2:
      rsrxnstats_to_dict[rsrxn_to_id[rsrxn]] = {
        'prob': '{0} +/- {1}'.format(stats.get_prob(1, max_sims = 0), stats.get_prob_error(max_sims=0)),
        'kcoll': '{0} +/- {1}'.format(stats.get_kcoll(1, max_sims = 0), stats.get_kcoll_error(max_sims=0)),
        'k1': '{0} +/- {1}'.format(stats.get_k1(1, max_sims = 0), stats.get_k1_error(max_sims=0)),
        'k2': '{0} +/- {1}'.format(stats.get_k2(1, max_sims = 0), stats.get_k2_error(max_sims=0)),
        'simulation_data': sim_data,
<<<<<<< HEAD
        'invalid_simulation_data': stats.get_invalid_simulation_data(),
=======
>>>>>>> 66869962
        'tag': stats.multijob_tag
      }
    elif len(rsrxn.reactants) == 1:
      rsrxnstats_to_dict[rsrxn_to_id[rsrxn]] = {
<<<<<<< HEAD
        'prob': '{0} +/- {1}'.format(stats.get_prob(1, max_sims = 0), stats.get_prob_error(max_sims=0)),
        'k': '{0} +/- {1}'.format(stats.get_k(1, max_sims = 0), stats.get_k_error(max_sims=0)),
        'simulation_data': sim_data,
        'invalid_simulation_data': stats.get_invalid_simulation_data(),
=======
        'prob': '{0} +/- {1}'.format(stats.get_prob(max_sims = 0), stats.get_prob_error(max_sims=0)),
        'k': '{0} +/- {1}'.format(stats.get_k(max_sims = 0), stats.get_k_error(max_sims=0)),
        'simulation_data': sim_data,
>>>>>>> 66869962
        'tag': stats.multijob_tag
      }

  #print rsrxn_to_id

  # Prepare the overall dict object to be JSON-ed
  sstats_dict = {
    'domains': domain_to_dict,
    'strands': strand_to_dict,
    'complexes': complex_to_dict,
    'resting-sets': rs_to_dict,
    'reactions': rxn_to_dict,
    'resting-set-reactions': rsrxn_to_dict,
    'resting-set-stats': rsstats_to_dict,
    'resting-set-reaction-stats': rsrxnstats_to_dict,
    'initialization_params': sstats.initialization_params,
    'version': KINDA_VERSION
  }
  
  import json
  f = open(filepath, 'w')
  json.dump(sstats_dict, f)

def import_data(filepath):
  """ Imports a KinDA object as exported in the format specified by export_data() """
  import json
  f = open(filepath)
  sstats_dict = json.load(f)

  if 'version' not in sstats_dict:
    print "KinDA: WARNING: Imported data file has no version number. Assuming KinDA {}.".format(KINDA_VERSION)
  elif sstats_dict['version'] != KINDA_VERSION:
    print "KinDA: WARNING: Attempting conversion from KinDA {}.".format(sstats_dict['version'], KINDA_VERSION)
    sstats_dict = _import_data_convert_version(sstats_dict, sstats_dict['version'])

  domains = {}
  for domain_id, data in sstats_dict['domains'].iteritems():
    domains[domain_id] = dna.Domain(name = data['name'], sequence = data['sequence'])

  strands = {}
  for strand_id, data in sstats_dict['strands'].iteritems():
    strand_domains = [domains[d_id] for d_id in data['domains']]
    strands[strand_id] = dna.Strand(name = data['name'], domains = strand_domains)

  complexes = {}
  for complex_id, data in sstats_dict['complexes'].iteritems():
    cpx_strands = [strands[s_id] for s_id in data['strands']]
    complexes[complex_id] = dna.Complex(name = data['name'], strands = cpx_strands, structure = data['structure'])

  restingsets = {}
  for rs_id, data in sstats_dict['resting-sets'].iteritems():
    rs_complexes = [complexes[c_id] for c_id in data['complexes']]
    restingsets[rs_id] = dna.RestingSet(name = data['name'], complexes = rs_complexes)

  reactions = {}
  for rxn_id, data in sstats_dict['reactions'].iteritems():
    reactants = [complexes[c_id] for c_id in data['reactants']]
    products = [complexes[c_id] for c_id in data['products']]
    reactions[rxn_id] = dna.Reaction(name = data['name'], reactants = reactants, products = products)

  rs_reactions = {}
  for rsrxn_id, data in sstats_dict['resting-set-reactions'].iteritems():
    reactants = [restingsets[rs_id] for rs_id in data['reactants']]
    products = [restingsets[rs_id] for rs_id in data['products']]
    rs_reactions[rsrxn_id] = dna.RestingSetReaction(name = data['name'], reactants = reactants, products = products)
    
  if 'initialization_params' in sstats_dict:
    kinda_params = sstats_dict['initialization_params']['kinda_params']
    multistrand_params = sstats_dict['initialization_params']['multistrand_params']
    nupack_params = sstats_dict['initialization_params']['nupack_params']
    peppercorn_params = sstats_dict['initialization_params']['peppercorn_params']
  else:
    kinda_params = {}
    multistrand_params = {}
    nupack_params = {}
    peppercorn_params = {}

  from .. import kinda
  sstats = kinda.System(complexes = complexes.values(), restingsets = restingsets.values(), detailed_reactions = reactions.values(), condensed_reactions = rs_reactions.values(), enumeration = False, kinda_params = kinda_params, multistrand_params = multistrand_params, nupack_params = nupack_params, peppercorn_params = peppercorn_params)
  
  for rs_id, data in sstats_dict['resting-set-stats'].iteritems():
    stats = sstats.get_stats(restingsets[rs_id])
    if stats == None:
      print "Warning: Could not match up stored statistics for {0} with a resting set in the new KinDA object.".format(restingsets[rs_id])
      continue
    nupackjob = stats.get_nupackjob()
    num_sims = 0
    for key, val in data.iteritems():
      if key == 'similarity_threshold':
        threshold = val
      elif key == 'c_max':
        stats.c_max = val
      else:
        c = complexes[key]
        nupackjob.set_complex_prob_data(c.name, np.array(val['similarity_data']))
        num_sims = len(val['similarity_data'])
    nupackjob.total_sims = num_sims
    stats.set_similarity_threshold(threshold)

  for rsrxn_id, data in sstats_dict['resting-set-reaction-stats'].iteritems():
    stats = sstats.get_stats(rs_reactions[rsrxn_id])
    if stats == None:
      print "Warning: Could not match up stored statistics for {0} with a resting-set reaction in the new KinDA object.".format(rs_reactions[rsrxn_id])
      continue
    multijob = stats.get_multistrandjob()
    stats.multijob_tag = data['tag']
    num_sims = len(data['simulation_data']['tags'])
    sim_data = {key:np.array(d) for key,d in data['simulation_data'].iteritems()}
    multijob.set_simulation_data(sim_data)
    multijob.set_invalid_simulation_data(data['invalid_simulation_data'])
    multijob.total_sims = num_sims
    
  return sstats

def _import_data_convert_version(sstats_dict, version):
  major, minor, subminor = [int(v) for v in version[1:].split('.')]
  if major == 0 and minor == 1 and subminor <= 5:
    print "KinDA: ERROR: Invalid version number {}. Conversion failed. Simulations and statistical calculations may fail.".format(version)
  elif major == 0 and minor == 1 and subminor <= 7:
    # add 'valid' entry to all simulation data
    for data in sstats_dict['resting-set-reaction-stats'].values():
      tags = data['simulation_data']['tags']
      num_sims = len(tags)
      MS_TIMEOUT, MS_ERROR = -1, -3
      data['simulation_data']['valid'] = np.array([t!=MS_TIMEOUT and t!=MS_ERROR for t in tags])
    sstats_dict['version'] = 'v0.1.10'
  elif major == 0 and minor == 1 and subminor <= 10:
    # add 'invalid_simulation_data' dict ms_results
    for data in sstats_dict['resting-set-reaction-stats'].values():
      invalid_idxs = filter(lambda i:data['simulation_data']['valid'][i]==0, range(len(data['simulation_data']['valid'])))
      data['invalid_simulation_data'] = [{'simulation_index': i} for i in invalid_idxs]
    sstats_dict['version'] = 'v0.1.11'

  return sstats_dict
    <|MERGE_RESOLUTION|>--- conflicted
+++ resolved
@@ -523,24 +523,15 @@
         'k1': '{0} +/- {1}'.format(stats.get_k1(1, max_sims = 0), stats.get_k1_error(max_sims=0)),
         'k2': '{0} +/- {1}'.format(stats.get_k2(1, max_sims = 0), stats.get_k2_error(max_sims=0)),
         'simulation_data': sim_data,
-<<<<<<< HEAD
         'invalid_simulation_data': stats.get_invalid_simulation_data(),
-=======
->>>>>>> 66869962
         'tag': stats.multijob_tag
       }
     elif len(rsrxn.reactants) == 1:
       rsrxnstats_to_dict[rsrxn_to_id[rsrxn]] = {
-<<<<<<< HEAD
-        'prob': '{0} +/- {1}'.format(stats.get_prob(1, max_sims = 0), stats.get_prob_error(max_sims=0)),
-        'k': '{0} +/- {1}'.format(stats.get_k(1, max_sims = 0), stats.get_k_error(max_sims=0)),
-        'simulation_data': sim_data,
-        'invalid_simulation_data': stats.get_invalid_simulation_data(),
-=======
         'prob': '{0} +/- {1}'.format(stats.get_prob(max_sims = 0), stats.get_prob_error(max_sims=0)),
         'k': '{0} +/- {1}'.format(stats.get_k(max_sims = 0), stats.get_k_error(max_sims=0)),
         'simulation_data': sim_data,
->>>>>>> 66869962
+        'invalid_simulation_data': stats.get_invalid_simulation_data(),
         'tag': stats.multijob_tag
       }
 
