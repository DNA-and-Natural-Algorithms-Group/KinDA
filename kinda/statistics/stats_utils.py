# stats_utils.py
# Created by Joseph Berleant, 11/11/2014
#
# Provides utility functions for making stats objects, computing system-level scores,
# and exporting/importing data from a KinDA session.

####  Future possible TODOs:
####        make_ComplexRxnStats
####        make_ComplexStats
####        calc_intended_rxn_score

import sys
import json
import pickle
import numpy as np
import itertools as it

from .. import __version__ as KINDA_VERSION
from .. import objects as dna
from .. import options
from ..simulation.multistrandjob import FirstPassageTimeModeJob, FirstStepModeJob
from .stats import RestingSetRxnStats, RestingSetStats

class SystemStatsImportError(Exception):
  pass

## GLOBALS
def listminuslist(minuend, subtrahend):
  """ For each element in subtrahend, removes an equal element in minuend, with earlier
  elements removed first. The order of the remaining elements in minuend is preserved. """
  difference = minuend[:]
  for elem in subtrahend:
    if elem in difference: difference.remove(elem)
  return difference
  

######################################
# Utilities for making Stats objects #
######################################

def make_RestingSetRxnStats(restingsets, detailed_rxns, condensed_rxns, 
    kinda_params = {}, multistrand_params = {}):
  """ A convenience function, creating a dict mapping
  reactions to stats objects such that all stats objects
  with the same reactants share a Multistrand job object
  for improved efficiency. """

  #print "KinDA: Constructing internal KinDA objects...\r",
  sys.stdout.flush()

  # Initialize set of spurious reactions
  spurious_rxns = set([]); # a list of all spurious reactions possible between any reactant pair
  
  # Determine all possible sets of reactants
  # Each reaction may have 1 or 2 reactants
  all_reactants = set(
      [
          tuple(sorted([r1, r2], key = lambda rs: rs.id))
          for r1, r2
          in it.product(restingsets, restingsets)
      ] +
      [(r,) for r in restingsets]
  )
  
  # Make a Multistrand simulation job for each reactant group
  reactants_to_mjob = {}
  for i, reactants in enumerate(all_reactants):
    # Group all products coming from these reactants together
    enum_prods = [list(rxn.products) for rxn in condensed_rxns if rxn.reactants_equal(reactants)]

    # Get spurious products from these reactants
    spurious_prods = get_spurious_products(reactants, detailed_rxns, enum_prods)
    new_spurious_rxns = [
        dna.RestingSetReaction(
            reactants = reactants,
            products  = p)
        for p in spurious_prods]
    spurious_rxns |= set(new_spurious_rxns)
    
    # Make product tags for each product group so data can be pulled out later
    tags = [str(rxn) for rxn in condensed_rxns if rxn.reactants_equal(reactants)]
    tags += ['_spurious({})'.format(str(rxn)) for rxn in new_spurious_rxns]
    spurious_flags = [False]*len(enum_prods) + [True]*len(spurious_prods)
    
    # Make Macrostates for Multistrand stop conditions
    stop_conditions = [
      create_stop_macrostate(state, tag, spurious = spurious_flag, options = kinda_params)
        for state, tag, spurious_flag
        in zip(enum_prods + spurious_prods, tags, spurious_flags)
      ]
    
    # Make Boltzmann sampling selector functions for each reactant
    start_macrostate_mode = kinda_params.get('start_macrostate_mode', 'disassoc')
    similarity_threshold = kinda_params['multistrand_similarity_threshold']
    boltzmann_selectors = [
        create_boltzmann_selector(
            restingset, 
            mode = start_macrostate_mode,
            similarity_threshold = similarity_threshold
        )
        for restingset in reactants
    ]

    # Make Multistrand job
    multiprocessing = kinda_params.get('multistrand_multiprocessing', True)
<<<<<<< HEAD
    job = FirstStepModeJob(r, stop_conditions, 
        multiprocessing = multiprocessing, 
        multistrand_params = multistrand_params)
    reactants_to_mjob[r] = job

    #print "KinDA: Constructing internal KinDA objects... {}%\r".format(100*i/len(reactants)),
=======
    if len(reactants) == 2:
      job = FirstStepModeJob(
          reactants,
          stop_conditions,
          boltzmann_selectors = boltzmann_selectors,
          multiprocessing = multiprocessing,
          multistrand_params = multistrand_params
      )
    elif len(reactants) == 1:
      job = FirstPassageTimeModeJob(
          reactants,
          stop_conditions,
          boltzmann_selectors = boltzmann_selectors,
          multiprocessing = multiprocessing,
          multistrand_params = multistrand_params
      )
    reactants_to_mjob[reactants] = job

    print "KinDA: Constructing internal KinDA objects... {}%\r".format(100*i/len(all_reactants)),
>>>>>>> 89ac17c8
    sys.stdout.flush()
    
  # Create RestingSetRxnStats object for each reaction
  rxn_to_stats = {}
  for rxn in condensed_rxns:
    stats = RestingSetRxnStats(
        reactants = rxn.reactants,
        products = rxn.products,
        multistrand_job = reactants_to_mjob[tuple(sorted(rxn.reactants, key = lambda rs: rs.id))],
        tag = str(rxn)
    )
    rxn_to_stats[rxn] = stats

  # Create a RestingSetRxnStats object for each spurious reaction between a set
  # of reactants The "unproductive" reaction will be included either as a valid
  # reaction (if it was enumerated) or spurious if not.  However, note that by
  # default we modify Peppercorn enumeration to include all unproductive
  # reactions.
  for rxn in spurious_rxns:
    stats = RestingSetRxnStats(
        reactants = rxn.reactants,
        products = rxn.products,
        multistrand_job = reactants_to_mjob[tuple(sorted(rxn.reactants, key = lambda rs: rs.id))],
        tag = '_spurious({0})'.format(str(rxn))
    )
    rxn_to_stats[rxn] = stats

  #print "KinDA: Constructing internal KinDA objects... Done!"

  return rxn_to_stats
  
def get_spurious_products(reactants, reactions, stop_states):
  """ It is desirable to have Multistrand simulations end
  when interacting complexes have deviated so much from expected
  trajectories that any calculated reaction times actually
  include undesired interactions.
  Complexes along expected reaction trajectories are split up
  in all possible ways, and expected complexes are disregarded.
  This produces all unexpected complexes produced 'one step' away
  from the expected reaction trajectories. Note that complexes 
  produced by binding of the two reactants in unexpected ways
  are classified as unproductvie unless they dissociate into an
  unenumerated strand-level complex, in which case they are
  considered to be spurious.  """
  def hashable_strand_rotation(strands):
    index = 0
    poss_starts = range(len(strands))
    strands_ext = strands + strands
    while len(poss_starts) > 1 and index < len(strands):
      to_compare = [strands_ext[i + index] for i in poss_starts]
      min_strand = min(to_compare, key=lambda strand: strand.name)
      poss_starts = filter(lambda i: strands_ext[i + index] == min_strand, poss_starts)
      index += 1      
    start = poss_starts[0]
    return tuple(strands[start:] + strands[:start])
  def hashable_state(state):
    filtered = filter(lambda x: x != (), state)
    return tuple(sorted([hashable_strand_rotation(f) for f in filtered]))
  def enumerate_states(init_state, reactions, enumerated):
    """ Enumerates all states reachable from init_state by following any of the
    strand-list reactions given. The results are stored in <enumerated>.
    To prevent enumerating past the expected stop conditions,
    include the stop conditions as the initial value of <enumerated>.
    Note that <enumerated> is modified in place. """
    enumerated.add(init_state)
    for rxn in reactions:
      unreacting = listminuslist(list(init_state), rxn[0])
      if len(unreacting) == len(init_state) - len(rxn[0]): # check that all reactants were present
        new_state = hashable_state(unreacting + rxn[1])
        if new_state not in enumerated:
          enumerate_states(new_state, reactions, enumerated)
    return enumerated

  def binding_spurious_states(init_state, valid_states):
    """ Return spurious states one step away from given reactants,
    produced by a binding reaction between two reactants """
    spurious_states = set([])

    # states produced through binding
    for r1 in init_state:
      for r2 in listminuslist(list(init_state), [r1]):
        rot1 = [r1[i:] + r1[:i] for i in range(len(r1))]
        rot2 = [r2[i:] + r2[:i] for i in range(len(r2))]
        unreacting = listminuslist(list(init_state), [r1, r2])
        spurious_states |= set([hashable_state(unreacting + [a+b]) for a,b in it.product(rot1, rot2)])

    spurious_states = set([s for s in spurious_states if s not in valid_states])
    return spurious_states
  def dissociation_spurious_states(init_state, valid_states):
    """ Return spurious states one step away from given reactants,
    produced by a dissocation reaction. """
    spurious_states = set([])

    # states produced through disassociation
    for r in init_state:
      unreacting = listminuslist(list(init_state), [r])
      for i in range(len(r)):
        for j in range(i, len(r)):
          new_state = hashable_state(unreacting + [r[i:j], r[j:]+r[:i]])
          spurious_states.add(new_state)

    spurious_states = set([s for s in spurious_states if s not in valid_states])
    return spurious_states
  def one_step_spurious_states(init_state, valid_states):
    return (binding_spurious_states(init_state, valid_states)
        | dissociation_spurious_states(init_state, valid_states))
  def create_restingsets(valid_objects, spurious_strands):
    strands_to_restingsets = {}

    for strands in spurious_strands:
      name = ":".join(s.name for s in strands)
      c = dna.Complex(name = "cpx_" + name, strands = strands)
      strands_to_restingsets[strands] = dna.RestingSet(name = "rs_" + name, complexes = [c])

    return strands_to_restingsets
    
  # Convert to strandlist-level objects
  strandlist_reactants = hashable_state([tuple(r.strands) for r in reactants])
  strandlist_reactions = [[[hashable_strand_rotation(r.strands) for r in rxn.reactants],
                           [hashable_strand_rotation(p.strands) for p in rxn.products]]
                          for rxn in reactions]
  strandlist_stop_states = set([hashable_state([tuple(rs.strands) for rs in state])
                            for state
                            in stop_states])
    
  # Valid states consist of all states that we explicitly do NOT wish Multistrand to halt on,
  # plus the given expected stop states.
  # This consists of those states that can be enumerated from the initial state by following
  # the given reactions and all states that can be formed from a binding reaction between
  # two reactants in the initial state.
  valid_states = enumerate_states(strandlist_reactants, strandlist_reactions, strandlist_stop_states.copy()) \
                 | binding_spurious_states(strandlist_reactants, set([]))

  # The spurious states are determined as those one step away from
  # intermediate states only.
  # Stop states are not included because once a stop state is reached,
  # the simulation should halt.
  valid_intermediates = valid_states - strandlist_stop_states
  
  # Get all spurious states that can be formed by dissociation
  # within any valid intermediate state
  spurious_states = set([])
  for state in valid_intermediates:
    spurious_states |= dissociation_spurious_states(state, valid_states)

  # Create RestingSet objects given the strands
  valid_objects = set(obj for rxn in reactions for obj in rxn.reactants + rxn.products)
  spurious_strandlists = set(obj for state in spurious_states for obj in state)
  strands_to_restingsets = create_restingsets(valid_objects, spurious_strandlists)

  # Convert back to RestingSet objects
  spurious_restingsets = [
      [strands_to_restingsets[strands] for strands in state]
      for state in spurious_states
  ]
    
  return spurious_restingsets
  
def create_stop_macrostate(state, tag, spurious, options):
  """ For most simulations, there is a specific way to produce a macrostate
  from a given system state consisting of a list of complexes/resting sets.
  This procedure is as follows:
    1. For each resting set, create a Macrostate corresponding to the value of 'stop_macrostate_mode':
       a) 'disassoc': Create a DISSASSOC Macrostate corresponding to the strands of the resting set.
          Because we assume that no two resting sets share the same list of ordered strands, this
          is often sufficient. This is also the fastest mode for Multistrand simulations.
       b) 'count-by-complex': Create a DISJUNCTION macrostate of COUNT macrostates, where each
          COUNT macrostate uses a fractional cutoff of options['multistrand_similarity_threshold'].
       c) 'count-by-domain': Create a DISJUNCTION macrostate of LOOSE macrostates corresponding to
          p-approximations of each domain-level complex in the resting set.
    2. Create a CONJUNCTION macrostate corresponding to the conjunction
       of the Macrostate for each resting set in the system state.
  One way to optimize this procedure would be to allow the creation of many
  macrostates from a list of system states, where each CONJUNCTION Macrostate
  could share the underlying DISASSOC/LOOSE/EXACT Macrostates. It's not clear
  if this would have a significant performance increase.
  Note that there is no way to represent a macrostate consisting of states with
  2 or more of a certain complex.
  """
  from kinda.objects.utils import restingset_count_by_complex_macrostate, restingset_count_by_domain_macrostate

  mode = options['stop_macrostate_mode']

  if mode not in ['disassoc', 'count-by-complex', 'count-by-domain']:
    print "WARNING: Unknown stop_condition_mode '{}'. Assuming 'disassoc'.".format(mode)
    mode = 'disassoc'

  obj_to_mstate = {}
  for obj in set(state):
    assert(obj._object_type == 'resting-set')
    if mode == 'disassoc' or spurious:
      obj_to_mstate[obj] = dna.Macrostate(type = 'disassoc', complex = next(iter(obj.complexes)))
    elif mode == 'count-by-complex':
      defect = 1 - options['multistrand_similarity_threshold']
      obj_to_mstate[obj] = restingset_count_by_complex_macrostate(obj, defect)
    elif mode == 'count-by-domain':
      defect = 1 - options['multistrand_similarity_threshold']
      obj_to_mstate[obj] = restingset_count_by_domain_macrostate(obj, defect)
          
  macrostates = dna.Macrostate(
    name        = tag,
    type        = 'conjunction',
    macrostates = [obj_to_mstate[o] for o in state])
  return macrostates

## Boltzmann sample-and-select functions must be picklable
## to be used with the multiprocessing library
class DisassocSelector(object):
  def __init__(self, restingset):
    self._restingset = restingset # not actually used
  def __call__(self, struct):
    return True
class CountByComplexSelector(object):
  def __init__(self, restingset, threshold):
    self._restingset = restingset
    self._threshold = threshold
  def __call__(self, struct):
    kinda_struct = dna.Structure(strands = self._restingset.strands, structure = struct)
    return any(
        dna.utils.defect(complex, kinda_struct) < 1-self._threshold
        for complex in self._restingset.complexes
    )
class CountByDomainSelector(object):
  def __init__(self, restingset, threshold):
    self._restingset = restingset
    self._threshold = threshold
  def __call__(self, struct):
    kinda_struct = dna.Structure(strands = self._restingset.strands, structure = struct)
    return any(
        dna.utils.max_domain_defect(complex, kinda_struct) < 1-self._threshold
        for complex in self._restingset.complexes
    )



def create_boltzmann_selector(restingset, mode, similarity_threshold = None):
  """ Creates a 'selector' function that takes a secondary structure
  description for this resting set and returns True if it satisfies the given
  mode and similarity threshold. Available modes are:
    disassoc: any secondary structure with the same ordered strands
    count-by-complex: any secondary structure where the fractional defect over
      the entire complex is within 1-similarity_threshold of any of the conformations
      in the given resting set
    count-by-domain: any secondary structure where, for at least one of the conformations
      in the resting set, the fractional defect over every domain is
      within 1-similarity_threshold 
  Each function takes a single argument, the secondary structure as a dot-paren-plus string,
  which should be taken from the space of possible secondary structures with the resting set's
  strand ordering.
  """
  if mode == 'disassoc':
    return DisassocSelector(restingset)
  elif mode == 'count-by-complex':
    assert similarity_threshold is not None
    return CountByComplexSelector(restingset, similarity_threshold)
  elif mode == 'count-by-domain':
    assert similarity_threshold is not None
    return CountByDomainSelector(restingset, similarity_threshold)

def make_RestingSetStats(restingsets, kinda_params = {}, nupack_params = {}):
  """ A convenience function to make RestingSetStats objects for
  a list of given RestingSets. Returns a dict mapping the RestingSets
  to their corresponding stats objects. """
  rs_to_stats = {
      rs: RestingSetStats(rs, 
        kinda_params = kinda_params, 
        nupack_params = nupack_params) for rs in restingsets}
  return rs_to_stats
  
def make_stats(complexes, restingsets, detailed_rxns, condensed_rxns, 
        kinda_params = {}, multistrand_params = {}, nupack_params = {}):
  """ Creates a RestingSetRxnStats object for each resting-set reaction
  and a RestingSetStats object for each resting set. """

  # Make RestingSetRxnStats objects for condensed reactions and predicted spurious reactions.
  rxn_to_stats = make_RestingSetRxnStats(restingsets, 
          detailed_rxns, condensed_rxns, kinda_params, multistrand_params)

  # Collect all resting sets, including spurious ones predicted by make_RestingSetRxnStats()
  # and make RestingSetStats for each.
  rs_rxns = rxn_to_stats.keys()
  restingsets = set(restingsets + [rs for rxn in rs_rxns for rs in rxn.reactants+rxn.products])
  rs_to_stats = make_RestingSetStats(restingsets, kinda_params, nupack_params)
  
  condensed_rxns_set = set(condensed_rxns)

  # Link RestingSetStats and RestingSetRxnStats objects to each other.
  for rxn in rs_rxns:
    rxn_stats = rxn_to_stats[rxn]
    for reactant in set(rxn.reactants):
      rs_stats = rs_to_stats[reactant]
      rxn_stats.set_rs_stats(reactant, rs_stats)
      if rxn in condensed_rxns_set:
        rs_stats.add_inter_rxn(rxn_stats)
      else:
        rs_stats.add_spurious_rxn(rxn_stats)

  return rs_to_stats, rxn_to_stats



######################################
#          Score calculation         #
######################################

def calc_spurious_rxn_score(system_stats, relative_error = 0.5, max_sims = 500):
  """ Calculates the spurious reaction score, which is the maximum rate of depletion of
  any resting set due to spurious reactions. """
  max_depletion = 0.0
  for rs in system_stats.get_restingsets():
    stats = system_stats.get_stats(rs)
    max_depletion = max(max_depletion, 
            stats.get_permanent_depletion(relative_error, max_sims = max_sims))
  return max_depletion

def calc_unproductive_rxn_score(system_stats, relative_error = 0.5, max_sims = 500):
  """ Calculates the unproductive reaction score, which is the maximum fraction of any resting set
  occuped with unproductive reactions at a given time. """
  max_depletion = 0.0
  for rs in system_stats.get_restingsets():
    stats = system_stats.get_stats(rs)
    max_depletion = max(max_depletion, stats.get_temporary_depletion(relative_error, max_sims = max_sims))
  return max_depletion



######################################
#       Import/Export Utilities      #
######################################

def export_data(sstats, filepath, use_pickle = False):
  """ Exports data of this KinDA object so that it can be imported in a later Python session.
  Does not export the entire KinDA object (only the XXXStats data that has been collected).
  Data is exported in JSON format.
  The following constructs are exported:
    - domains
    - strands
    - complexes
    - resting sets
    - reactions
    - resting-set reactions
    - resting-set statistics objects
    - resting-set-reaction statistics objects
  Implemented, but badly and fragily dependent on KinDA object implementation """
  ## Extract all objects to be exported
  rs_reactions = sstats._condensed_reactions
  restingsets = sstats._restingsets
  reactions = sstats._detailed_reactions
  complexes = sstats._complexes
  strands = set(sum([c.strands for c in complexes], []))
  domains = set(sum([s.base_domains() for s in strands], []))

  # Note: We destroy the domain hierarchy and only store "base" domains. 
  domain_to_id = {dom: 'dom{0}_{1}'.format(dom.id, dom.name) for dom in domains} 
  # id #s are guaranteed to be unique within a Python session
  domain_to_dict = {
      d_id: {'name': d.name, 'sequence': str(d.sequence)} for d,d_id in domain_to_id.iteritems()}

  strand_to_id = {strand: 'strand{0}_{1}'.format(strand.id, strand.name) for strand in strands}
  strand_to_dict = {}
  for s, s_id in strand_to_id.iteritems():
    strand_domains = [domain_to_id[d] for d in s.base_domains()]
    strand_to_dict[s_id] = {'name': s.name, 'domains': strand_domains}

  complex_to_id = {cpx: 'cpx{0}_{1}'.format(cpx.id, cpx.name) for cpx in complexes}
  complex_to_dict = {}
  for c, c_id in complex_to_id.iteritems():
    cpx_strands = [strand_to_id[s] for s in c.strands]
    complex_to_dict[c_id] = {
        'name': c.name, 'strands': cpx_strands, 'structure': c.structure.to_dotparen()}

  rs_to_id = {rs: 'rs{0}_{1}'.format(rs.id, rs.name) for rs in restingsets}
  rs_to_dict = {}
  for rs, rs_id in rs_to_id.iteritems():
    rs_complexes = [complex_to_id[c] for c in rs.complexes]
    rs_to_dict[rs_id] = {'name': rs.name, 'complexes': rs_complexes}

  rxn_to_id = {rxn: 'rxn{0}_{1}'.format(rxn.id, str(rxn)) for rxn in reactions}
  rxn_to_dict = {}
  for r, r_id in rxn_to_id.iteritems():
    reactants = [complex_to_id[c] for c in r.reactants]
    products = [complex_to_id[c] for c in r.products]
    rxn_to_dict[r_id] = {'name': r.name, 'reactants': reactants, 'products': products}

  rsrxn_to_id = {rsrxn: 'rsrxn{0}_{1}'.format(rsrxn.id, str(rsrxn)) for rsrxn in rs_reactions}
  rsrxn_to_dict = {}
  for r, r_id in rsrxn_to_id.iteritems():
    reactants = [rs_to_id[rs] for rs in r.reactants]
    products = [rs_to_id[rs] for rs in r.products]
    rsrxn_to_dict[r_id] = {'name': r.name, 'reactants': reactants, 'products': products}

  rsstats_to_dict = {}
  for rs in restingsets:
    stats = sstats.get_stats(rs)
    rsstats_to_dict[rs_to_id[rs]] = {
        'similarity_threshold': stats.get_similarity_threshold(), 'c_max': stats.c_max}
    for c in rs.complexes:
      rsstats_to_dict[rs_to_id[rs]][complex_to_id[c]] = {
        'prob': '{0} +/- {1}'.format(
          stats.get_conformation_prob(c.name, 1, max_sims=0), 
          stats.get_conformation_prob_error(c.name, max_sims=0)),
        'similarity_data': list(stats.get_conformation_prob_data(c.name))
      }

  rsrxnstats_to_dict = {}
  for rsrxn in rs_reactions:
    stats = sstats.get_stats(rsrxn)
    sim_data = {key: d.tolist() for key,d in stats.get_simulation_data().iteritems()}
    rsrxnstats_to_dict[rsrxn_to_id[rsrxn]] = {
      'prob': '{0} +/- {1}'.format(stats.get_prob(1, max_sims = 0), 
                                   stats.get_prob_error(max_sims=0)),
      'kcoll': '{0} +/- {1}'.format(stats.get_kcoll(1, max_sims = 0), 
                                    stats.get_kcoll_error(max_sims=0)),
      'k1': '{0} +/- {1}'.format(stats.get_k1(1, max_sims = 0), 
                                 stats.get_k1_error(max_sims=0)),
      'k2': '{0} +/- {1}'.format(stats.get_k2(1, max_sims = 0), 
                                 stats.get_k2_error(max_sims=0)),
      'simulation_data': sim_data,
      'tag': stats.multijob_tag
    }

  # Prepare the overall dict object to be JSON-ed
  sstats_dict = {
    'domains': domain_to_dict,
    'strands': strand_to_dict,
    'complexes': complex_to_dict,
    'resting-sets': rs_to_dict,
    'reactions': rxn_to_dict,
    'resting-set-reactions': rsrxn_to_dict,
    'resting-set-stats': rsstats_to_dict,
    'resting-set-reaction-stats': rsrxnstats_to_dict,
    'initialization_params': sstats.initialization_params,
    'version': KINDA_VERSION
  }
  
  if use_pickle : 
    pickle.dump(sstats_dict, open(filepath, "wb"))
  else :
    json.dump(sstats_dict, open(filepath, 'w'))

  return

def import_data(filepath, use_pickle = False):
  """ Imports a KinDA object as exported in the format specified by export_data() 

  Imports:
    - domains, strands, complexes, reactions, resting-sets, resting-set reactions
    - resting-set stats:
        => similarity-threshold 
        => c_max (concentration maximum to calculate temporary depletion)
        => list of simulation results
            - loaded int "nupackjob"
    - resting-set reaction stats:
        => load

  
  """

  if use_pickle:
    sstats_dict = pickle.load(open(filepath, "rb"))
  else:
    sstats_dict = json.load(open(filepath))

  if 'version' not in sstats_dict:
    print "# KinDA: WARNING: Imported data file has no version number. Assuming KinDA {}.".format(KINDA_VERSION)
  elif sstats_dict['version'] != KINDA_VERSION:
    print "# KinDA: WARNING: Attempting conversion from KinDA {}.".format(sstats_dict['version'], KINDA_VERSION)
    sstats_dict = _import_data_convert_version(sstats_dict, sstats_dict['version'])

  domains = {}
  for domain_id, data in sstats_dict['domains'].iteritems():
    domains[domain_id] = dna.Domain(name = data['name'], sequence = data['sequence'])

  strands = {}
  for strand_id, data in sstats_dict['strands'].iteritems():
    strand_domains = [domains[d_id] for d_id in data['domains']]
    strands[strand_id] = dna.Strand(name = data['name'], domains = strand_domains)

  complexes = {}
  for complex_id, data in sstats_dict['complexes'].iteritems():
    cpx_strands = [strands[s_id] for s_id in data['strands']]
    complexes[complex_id] = dna.Complex(name = data['name'], 
        strands = cpx_strands, structure = data['structure'])

  restingsets = {}
  for rs_id, data in sstats_dict['resting-sets'].iteritems():
    rs_complexes = [complexes[c_id] for c_id in data['complexes']]
    restingsets[rs_id] = dna.RestingSet(name = data['name'], complexes = rs_complexes)

  reactions = {}
  for rxn_id, data in sstats_dict['reactions'].iteritems():
    reactants = [complexes[c_id] for c_id in data['reactants']]
    products = [complexes[c_id] for c_id in data['products']]
    reactions[rxn_id] = dna.Reaction(name = data['name'], 
        reactants = reactants, products = products)

  rs_reactions = {}
  for rsrxn_id, data in sstats_dict['resting-set-reactions'].iteritems():
    reactants = [restingsets[rs_id] for rs_id in data['reactants']]
    products = [restingsets[rs_id] for rs_id in data['products']]
    rs_reactions[rsrxn_id] = dna.RestingSetReaction(name = data['name'], 
        reactants = reactants, products = products)
    
  kparams = sstats_dict['initialization_params']['kinda_params']
  mparams = sstats_dict['initialization_params']['multistrand_params']
  nparams = sstats_dict['initialization_params']['nupack_params']
  pparams = sstats_dict['initialization_params']['peppercorn_params']

  from .. import kinda
  sstats = kinda.System(complexes = complexes.values(), 
          restingsets = restingsets.values(), 
          detailed_reactions = reactions.values(), 
          condensed_reactions = rs_reactions.values(),
          enumeration = False,
          kinda_params = kparams, 
          multistrand_params = mparams, 
          nupack_params = nparams,
          peppercorn_params = pparams)
  
  for rs_id, data in sstats_dict['resting-set-stats'].iteritems():
    stats = sstats.get_stats(restingsets[rs_id])
    if stats == None:
      print "Warning: Could not match up stored statistics for {0}.".format(restingsets[rs_id])
      continue
    nupackjob = stats.get_nupackjob()
    num_sims = 0
    for key, val in data.iteritems():
      if key == 'similarity_threshold':
        threshold = val
      elif key == 'c_max':
        stats.c_max = val
      else:
        c = complexes[key]
        nupackjob.set_complex_prob_data(c.name, np.array(val['similarity_data']))
        #NOTE: I think it should be += here
        num_sims = len(val['similarity_data'])
    nupackjob.total_sims = num_sims
    stats.set_similarity_threshold(threshold)

  for rsrxn_id, data in sstats_dict['resting-set-reaction-stats'].iteritems():
    stats = sstats.get_stats(rs_reactions[rsrxn_id])
    if stats == None:
      print "Warning: Could not match up stored statistics for {0} with a resting-set reaction in the new KinDA object.".format(rs_reactions[rsrxn_id])
      continue
    multijob = stats.get_multistrandjob()
    stats.multijob_tag = data['tag']

    num_sims = len(data['simulation_data']['tags'])
    sim_data = {key:np.array(d) for key,d in data['simulation_data'].iteritems()}
    multijob.set_simulation_data(sim_data)
    multijob.total_sims = num_sims
    
  return sstats

def _import_data_convert_version(sstats_dict, version):
  major, minor, subminor = [int(v) for v in version[1:].split('.')]
  if major == 0 and minor == 1 and (subminor == 6 or subminor == 7):
    # add 'valid' entry to all simulation data
    for data in sstats_dict['resting-set-reaction-stats'].values():
      tags = data['simulation_data']['tags']
      num_sims = len(tags)
      MS_TIMEOUT, MS_ERROR = -1, -3
      data['simulation_data']['valid'] = np.array([t!=MS_TIMEOUT and t!=MS_ERROR for t in tags])
    sstats_dict['version'] = 'v0.1.10'
  elif major == 0 and minor == 1 and 8 <= subminor <= 10:
    pass
  else:
    print "KinDA: ERROR: Invalid version number {}. Conversion failed. Simulations and statistical calculations may fail.".format(version)

  return sstats_dict
    <|MERGE_RESOLUTION|>--- conflicted
+++ resolved
@@ -103,14 +103,6 @@
 
     # Make Multistrand job
     multiprocessing = kinda_params.get('multistrand_multiprocessing', True)
-<<<<<<< HEAD
-    job = FirstStepModeJob(r, stop_conditions, 
-        multiprocessing = multiprocessing, 
-        multistrand_params = multistrand_params)
-    reactants_to_mjob[r] = job
-
-    #print "KinDA: Constructing internal KinDA objects... {}%\r".format(100*i/len(reactants)),
-=======
     if len(reactants) == 2:
       job = FirstStepModeJob(
           reactants,
@@ -129,9 +121,8 @@
       )
     reactants_to_mjob[reactants] = job
 
-    print "KinDA: Constructing internal KinDA objects... {}%\r".format(100*i/len(all_reactants)),
->>>>>>> 89ac17c8
-    sys.stdout.flush()
+    #print "KinDA: Constructing internal KinDA objects... {}%\r".format(100*i/len(all_reactants)),
+    #sys.stdout.flush()
     
   # Create RestingSetRxnStats object for each reaction
   rxn_to_stats = {}
