--- conflicted
+++ resolved
@@ -498,17 +498,15 @@
   
   """
 
-<<<<<<< HEAD
   if use_pickle:
     sstats_dict = pickle.load(open(filepath, "rb"))
   else:
     sstats_dict = json.load(open(filepath))
-=======
+
   if 'version' not in sstats_dict:
-    print "KinDA: WARNING: Imported data file has no version number. Assuming KinDA {}.".format(KINDA_VERSION)
+    print "# KinDA: WARNING: Imported data file has no version number. Assuming KinDA {}.".format(KINDA_VERSION)
   elif sstats_dict['version'] != KINDA_VERSION:
-    print "KinDA: WARNING: Importing data file from KinDA {} as {}. Import may fail.".format(sstats_dict['version'], KINDA_VERSION)
->>>>>>> 090ea1c1
+    print "# KinDA: WARNING: Importing data file from KinDA {} as {}. Import may fail.".format(sstats_dict['version'], KINDA_VERSION)
 
   domains = {}
   for domain_id, data in sstats_dict['domains'].iteritems():
@@ -544,23 +542,10 @@
     rs_reactions[rsrxn_id] = dna.RestingSetReaction(name = data['name'], 
         reactants = reactants, products = products)
     
-<<<<<<< HEAD
   kparams = sstats_dict['initialization_params']['kinda_params']
   mparams = sstats_dict['initialization_params']['multistrand_params']
   nparams = sstats_dict['initialization_params']['nupack_params']
   pparams = sstats_dict['initialization_params']['peppercorn_params']
-=======
-  if 'initialization_params' in sstats_dict:
-    kinda_params = sstats_dict['initialization_params']['kinda_params']
-    multistrand_params = sstats_dict['initialization_params']['multistrand_params']
-    nupack_params = sstats_dict['initialization_params']['nupack_params']
-    peppercorn_params = sstats_dict['initialization_params']['peppercorn_params']
-  else:
-    kinda_params = {}
-    multistrand_params = {}
-    nupack_params = {}
-    peppercorn_params = {}
->>>>>>> 090ea1c1
 
   from .. import kinda
   sstats = kinda.System(complexes = complexes.values(), 
